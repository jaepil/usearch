//! # USearch Crate for Rust
//!
//! `usearch` is a high-performance library for Approximate Nearest Neighbor (ANN) search in high-dimensional spaces.
//! It offers efficient and scalable solutions for indexing and querying dense vector spaces with support for multiple distance metrics and vector types.
//!
//! This crate wraps the native functionalities of USearch, providing Rust-friendly interfaces and integration capabilities.
//! It is designed to facilitate rapid development and deployment of applications requiring fast and accurate vector search functionalities, such as recommendation systems, image retrieval systems, and natural language processing tasks.
//!
//! ## Features
//!
//! - SIMD-accelerated distance calculations for various metrics.
//! - Support for `f32`, `f64`, `i8`, custom `f16`, and binary (`b1x8`) vector types.
//! - Extensible with custom distance metrics and filtering predicates.
//! - Efficient serialization and deserialization for persistence and network transfers.
//!
//! ## Quick Start
//!
//! Refer to the `Index` struct for detailed usage examples.

/// The key type used to identify vectors in the index.
/// It is a 64-bit unsigned integer.
pub type Key = u64;

/// The distance type used to represent the similarity between vectors.
/// It is a 32-bit floating-point number.
pub type Distance = f32;

/// Callback signature for custom metric functions, defined in the Rust layer and used in the C++ layer.
pub type StatefulMetric = unsafe extern "C" fn(
    *const std::ffi::c_void,
    *const std::ffi::c_void,
    *mut std::ffi::c_void,
) -> Distance;

/// Callback signature for custom predicate functions, defined in the Rust layer and used in the C++ layer.
pub type StatefulPredicate = unsafe extern "C" fn(Key, *mut std::ffi::c_void) -> bool;

/// Represents errors that can occur when addressing bits.
#[derive(Debug)]
pub enum BitAddressableError {
    /// Error indicating the specified index is out of the allowable range.
    IndexOutOfRange,
}

impl std::fmt::Display for BitAddressableError {
    fn fmt(&self, f: &mut std::fmt::Formatter) -> std::fmt::Result {
        match *self {
            BitAddressableError::IndexOutOfRange => write!(f, "Index out of range"),
        }
    }
}

impl std::error::Error for BitAddressableError {}

/// Trait for types that can be addressed at the bit level.
/// Provides methods to set and get individual bits within the implementing type.
pub trait BitAddressable {
    /// Sets a bit at the specified index.
    /// Returns an error if the index is out of range.
    ///
    /// # Arguments
    ///
    /// * `index` - The index of the bit to set.
    /// * `value` - The value to set the bit to (`true` for 1, `false` for 0).
    fn set_bit(&mut self, index: usize, value: bool) -> Result<(), BitAddressableError>;

    /// Gets the value of a bit at the specified index.
    /// Returns an error if the index is out of range.
    ///
    /// # Arguments
    ///
    /// * `index` - The index of the bit to retrieve.
    fn get_bit(&self, index: usize) -> Result<bool, BitAddressableError>;
}

/// A byte-wide bit vector type that provides low-level control over individual bits.
///
/// This struct represents a single byte (8 bits) and enables manipulation and
/// interpretation of individual bits via various utility functions.
#[repr(transparent)]
#[allow(non_camel_case_types)]
#[derive(Clone, Copy, Eq, PartialEq)]
pub struct b1x8(pub u8);

impl b1x8 {
    /// Casts a slice of `u8` bytes to a slice of `b1x8`, allowing bit-level operations on byte slices.
    pub fn from_u8s(slice: &[u8]) -> &[Self] {
        unsafe { std::slice::from_raw_parts(slice.as_ptr() as *const Self, slice.len()) }
    }

    /// Casts a mutable slice of `u8` bytes to a mutable slice of `b1x8`, enabling mutable
    /// bit-level operations on byte slices.
    pub fn from_mut_u8s(slice: &mut [u8]) -> &mut [Self] {
        unsafe { std::slice::from_raw_parts_mut(slice.as_mut_ptr() as *mut Self, slice.len()) }
    }

    /// Converts a slice of `b1x8` back to a slice of `u8`, useful for reading bit-level manipulations
    /// in byte-oriented contexts.
    pub fn to_u8s(slice: &[Self]) -> &[u8] {
        unsafe { std::slice::from_raw_parts(slice.as_ptr() as *const u8, slice.len()) }
    }

    /// Converts a mutable slice of `b1x8` back to a mutable slice of `u8`, enabling further
    /// modifications on the original byte data after bit-level manipulations.
    pub fn to_mut_u8s(slice: &mut [Self]) -> &mut [u8] {
        unsafe { std::slice::from_raw_parts_mut(slice.as_mut_ptr() as *mut u8, slice.len()) }
    }
}

/// A struct representing a half-precision floating-point number based on the IEEE 754 standard.
///
/// This struct uses an `i16` to store the half-precision floating-point data, which includes
/// 1 sign bit, 5 exponent bits, and 10 mantissa bits.
#[repr(transparent)]
#[allow(non_camel_case_types)]
#[derive(Clone, Copy)]
pub struct f16(i16);

impl f16 {
    /// Casts a slice of `i16` integers to a slice of `f16`, allowing operations on half-precision
    /// floating-point data stored in standard 16-bit integer arrays.
    pub fn from_i16s(slice: &[i16]) -> &[Self] {
        unsafe { std::slice::from_raw_parts(slice.as_ptr() as *const Self, slice.len()) }
    }

    /// Casts a mutable slice of `i16` integers to a mutable slice of `f16`, enabling mutable operations
    /// on half-precision floating-point data.
    pub fn from_mut_i16s(slice: &mut [i16]) -> &mut [Self] {
        unsafe { std::slice::from_raw_parts_mut(slice.as_mut_ptr() as *mut Self, slice.len()) }
    }

    /// Converts a slice of `f16` back to a slice of `i16`, useful for storage or manipulation in formats
    /// that require standard integer types.
    pub fn to_i16s(slice: &[Self]) -> &[i16] {
        unsafe { std::slice::from_raw_parts(slice.as_ptr() as *const i16, slice.len()) }
    }

    /// Converts a mutable slice of `f16` back to a mutable slice of `i16`, enabling further
    /// modifications on the original integer data after operations involving half-precision
    /// floating-point numbers.
    pub fn to_mut_i16s(slice: &mut [Self]) -> &mut [i16] {
        unsafe { std::slice::from_raw_parts_mut(slice.as_mut_ptr() as *mut i16, slice.len()) }
    }
}

impl BitAddressable for b1x8 {
    /// Sets a bit at a specific index within the byte.
    ///
    /// # Arguments
    ///
    /// * `index` - The 0-based index of the bit to set, ranging from 0 to 7.
    /// * `value` - The boolean value to assign to the bit (`true` for 1, `false` for 0).
    ///
    /// # Returns
    ///
    /// This method returns `Ok(())` if the bit was successfully set, or an `Err(BitAddressableError::IndexOutOfRange)`
    /// if the provided index is outside the valid range.
    fn set_bit(&mut self, index: usize, value: bool) -> Result<(), BitAddressableError> {
        if index >= 8 {
            Err(BitAddressableError::IndexOutOfRange)
        } else {
            if value {
                self.0 |= 1 << index;
            } else {
                self.0 &= !(1 << index);
            }
            Ok(())
        }
    }

    /// Retrieves the value of a bit at a specific index within the byte.
    ///
    /// # Arguments
    ///
    /// * `index` - The 0-based index of the bit to retrieve, ranging from 0 to 7.
    ///
    /// # Returns
    ///
    /// Returns `Ok(true)` if the bit is set (1), `Ok(false)` if the bit is not set (0),
    /// or an `Err(BitAddressableError::IndexOutOfRange)` if the provided index is outside
    /// the valid range.
    fn get_bit(&self, index: usize) -> Result<bool, BitAddressableError> {
        if index >= 8 {
            Err(BitAddressableError::IndexOutOfRange)
        } else {
            Ok(((self.0 >> index) & 1) == 1)
        }
    }
}

impl BitAddressable for [b1x8] {
    /// Sets a bit at a specific index across the slice of `b1x8`.
    fn set_bit(&mut self, index: usize, value: bool) -> Result<(), BitAddressableError> {
        let byte_index = index / 8;
        let bit_index = index % 8;
        if byte_index >= self.len() {
            Err(BitAddressableError::IndexOutOfRange)
        } else {
            self[byte_index].set_bit(bit_index, value)
        }
    }

    /// Gets a bit at a specific index across the slice of `b1x8`.
    fn get_bit(&self, index: usize) -> Result<bool, BitAddressableError> {
        let byte_index = index / 8;
        let bit_index = index % 8;
        if byte_index >= self.len() {
            Err(BitAddressableError::IndexOutOfRange)
        } else {
            self[byte_index].get_bit(bit_index)
        }
    }
}

impl PartialEq for f16 {
    fn eq(&self, other: &Self) -> bool {
        // Check for NaN values first (exponent all ones and non-zero mantissa)
        let nan_self = (self.0 & 0x7C00) == 0x7C00 && (self.0 & 0x03FF) != 0;
        let nan_other = (other.0 & 0x7C00) == 0x7C00 && (other.0 & 0x03FF) != 0;
        if nan_self || nan_other {
            return false;
        }

        self.0 == other.0
    }
}

impl std::fmt::Debug for b1x8 {
    fn fmt(&self, f: &mut std::fmt::Formatter<'_>) -> std::fmt::Result {
        write!(f, "{:08b}", self.0)
    }
}

impl std::fmt::Debug for f16 {
    fn fmt(&self, f: &mut std::fmt::Formatter<'_>) -> std::fmt::Result {
        let bits = self.0;
        let sign = (bits >> 15) & 1;
        let exponent = (bits >> 10) & 0x1F;
        let mantissa = bits & 0x3FF;
        write!(f, "{}|{:05b}|{:010b}", sign, exponent, mantissa)
    }
}

#[cxx::bridge]
pub mod ffi {

    /// The metric kind used to differentiate built-in distance functions.
    #[derive(Debug)]
    #[repr(i32)]
    enum MetricKind {
        Unknown,
        /// The Inner Product metric, defined as `IP = 1 - sum(a[i] * b[i])`.
        IP,
        /// The squared Euclidean Distance metric, defined as `L2 = sum((a[i] - b[i])^2)`.
        L2sq,
        /// The Cosine Similarity metric, defined as `Cos = 1 - sum(a[i] * b[i]) / (sqrt(sum(a[i]^2) * sqrt(sum(b[i]^2)))`.
        Cos,
        /// The Pearson Correlation metric.
        Pearson,
        /// The Haversine (Great Circle) Distance metric.
        Haversine,
        /// The Jensen Shannon Divergence metric.
        Divergence,
        /// The bit-level Hamming Distance metric, defined as the number of differing bits.
        Hamming,
        /// The bit-level Tanimoto (Jaccard) metric, defined as the number of intersecting bits divided by the number of union bits.
        Tanimoto,
        /// The bit-level Sorensen metric.
        Sorensen,
    }

    /// The scalar kind used to differentiate built-in vector element types.
    #[derive(Debug)]
    #[repr(i32)]
    enum ScalarKind {
        Unknown,
        /// 64-bit double-precision IEEE 754 floating-point number.
        F64,
        /// 32-bit single-precision IEEE 754 floating-point number.
        F32,
        /// 16-bit half-precision IEEE 754 floating-point number (different from `bf16`).
        F16,
        /// 16-bit brain floating-point number.
        BF16,
        /// 8-bit signed integer.
        I8,
        /// 1-bit binary value, packed 8 per byte.
        B1,
    }

    /// The resulting matches from a search operation.
    /// It contains the keys and distances of the closest vectors.
    #[derive(Debug)]
    struct Matches {
        keys: Vec<u64>,
        distances: Vec<f32>,
    }

    /// The index options used to configure the dense index during creation.
    /// It contains the number of dimensions, the metric kind, the scalar kind,
    /// the connectivity, the expansion values, and the multi-flag.
    #[derive(Debug, PartialEq)]
    struct IndexOptions {
        dimensions: usize,
        metric: MetricKind,
        quantization: ScalarKind,
        connectivity: usize,
        expansion_add: usize,
        expansion_search: usize,
        multi: bool,
    }

    // C++ types and signatures exposed to Rust.
    unsafe extern "C++" {
        include!("lib.hpp");

        /// Low-level C++ interface that is further wrapped into the high-level `Index`
        type NativeIndex;

        pub fn expansion_add(self: &NativeIndex) -> usize;
        pub fn expansion_search(self: &NativeIndex) -> usize;
        pub fn change_expansion_add(self: &NativeIndex, n: usize);
        pub fn change_expansion_search(self: &NativeIndex, n: usize);
        pub fn change_metric_kind(self: &NativeIndex, metric: MetricKind);

        /// Changes the metric function used to calculate the distance between vectors.
        /// Avoids the `std::ffi::c_void` type and the `StatefulMetric` type, that the FFI
        /// does not support, replacing them with basic pointer-sized integer types.
        /// The first two arguments are the pointers to the vectors to compare, and the third
        /// argument is the `metric_state` propagated from the Rust layer.
        pub fn change_metric(self: &NativeIndex, metric: usize, metric_state: usize);

        pub fn new_native_index(options: &IndexOptions) -> Result<UniquePtr<NativeIndex>>;
        pub fn reserve(self: &NativeIndex, capacity: usize) -> Result<()>;
        pub fn dimensions(self: &NativeIndex) -> usize;
        pub fn connectivity(self: &NativeIndex) -> usize;
        pub fn size(self: &NativeIndex) -> usize;
        pub fn capacity(self: &NativeIndex) -> usize;
        pub fn serialized_length(self: &NativeIndex) -> usize;

        pub fn add_b1x8(self: &NativeIndex, key: u64, vector: &[u8]) -> Result<()>;
        pub fn add_i8(self: &NativeIndex, key: u64, vector: &[i8]) -> Result<()>;
        pub fn add_f16(self: &NativeIndex, key: u64, vector: &[i16]) -> Result<()>;
        pub fn add_f32(self: &NativeIndex, key: u64, vector: &[f32]) -> Result<()>;
        pub fn add_f64(self: &NativeIndex, key: u64, vector: &[f64]) -> Result<()>;

        pub fn search_b1x8(self: &NativeIndex, query: &[u8], count: usize) -> Result<Matches>;
        pub fn search_i8(self: &NativeIndex, query: &[i8], count: usize) -> Result<Matches>;
        pub fn search_f16(self: &NativeIndex, query: &[i16], count: usize) -> Result<Matches>;
        pub fn search_f32(self: &NativeIndex, query: &[f32], count: usize) -> Result<Matches>;
        pub fn search_f64(self: &NativeIndex, query: &[f64], count: usize) -> Result<Matches>;

        pub fn filtered_search_b1x8(
            self: &NativeIndex,
            query: &[u8],
            count: usize,
            filter: usize,
            filter_state: usize,
        ) -> Result<Matches>;
        pub fn filtered_search_i8(
            self: &NativeIndex,
            query: &[i8],
            count: usize,
            filter: usize,
            filter_state: usize,
        ) -> Result<Matches>;
        pub fn filtered_search_f16(
            self: &NativeIndex,
            query: &[i16],
            count: usize,
            filter: usize,
            filter_state: usize,
        ) -> Result<Matches>;
        pub fn filtered_search_f32(
            self: &NativeIndex,
            query: &[f32],
            count: usize,
            filter: usize,
            filter_state: usize,
        ) -> Result<Matches>;
        pub fn filtered_search_f64(
            self: &NativeIndex,
            query: &[f64],
            count: usize,
            filter: usize,
            filter_state: usize,
        ) -> Result<Matches>;

        pub fn get_b1x8(self: &NativeIndex, key: u64, buffer: &mut [u8]) -> Result<usize>;
        pub fn get_i8(self: &NativeIndex, key: u64, buffer: &mut [i8]) -> Result<usize>;
        pub fn get_f16(self: &NativeIndex, key: u64, buffer: &mut [i16]) -> Result<usize>;
        pub fn get_f32(self: &NativeIndex, key: u64, buffer: &mut [f32]) -> Result<usize>;
        pub fn get_f64(self: &NativeIndex, key: u64, buffer: &mut [f64]) -> Result<usize>;

        pub fn remove(self: &NativeIndex, key: u64) -> Result<usize>;
        pub fn rename(self: &NativeIndex, from: u64, to: u64) -> Result<usize>;
        pub fn contains(self: &NativeIndex, key: u64) -> bool;
        pub fn count(self: &NativeIndex, key: u64) -> usize;

        pub fn save(self: &NativeIndex, path: &str) -> Result<()>;
        pub fn load(self: &NativeIndex, path: &str) -> Result<()>;
        pub fn view(self: &NativeIndex, path: &str) -> Result<()>;
        pub fn reset(self: &NativeIndex) -> Result<()>;
        pub fn memory_usage(self: &NativeIndex) -> usize;
        pub fn hardware_acceleration(self: &NativeIndex) -> *const c_char;

        pub fn save_to_buffer(self: &NativeIndex, buffer: &mut [u8]) -> Result<()>;
        pub fn load_from_buffer(self: &NativeIndex, buffer: &[u8]) -> Result<()>;
        pub fn view_from_buffer(self: &NativeIndex, buffer: &[u8]) -> Result<()>;
    }
}

// Re-export the FFI structs and enums at the crate root for easy access
pub use ffi::{IndexOptions, MetricKind, ScalarKind};

/// Represents custom metric functions for calculating distances between vectors in various formats.
///
/// This enum allows the encapsulation of custom distance calculation logic for vectors of different
/// data types, facilitating the use of custom metrics in vector space operations. Each variant of this
/// enum holds a boxed function pointer (`std::boxed::Box<dyn Fn(...) -> Distance + Send + Sync>`) that defines
/// the distance calculation between two vectors of a specific type. The function returns a `Distance`, which
/// is typically a floating-point value representing the calculated distance between the two vectors.
///
/// # Variants
///
/// - `B1X8Metric`: A metric function for binary vectors packed in `u8` containers, represented here by `b1x8`.
/// - `I8Metric`: A metric function for vectors of 8-bit signed integers (`i8`).
/// - `F16Metric`: A metric function for vectors of 16-bit floating-point numbers, using a custom `f16` type
///   to represent half-precision floats.
/// - `F32Metric`: A metric function for vectors of 32-bit floating-point numbers (`f32`).
/// - `F64Metric`: A metric function for vectors of 64-bit floating-point numbers (`f64`).
///
/// Each metric function takes two pointers to the vectors of the respective type and returns a `Distance`.
///
/// # Usage
///
/// Custom metric functions can be used to define how distances are calculated between vectors, enabling
/// the implementation of various distance metrics such as Euclidean distance, Manhattan distance, or
/// Cosine similarity, depending on the specific requirements of the application.
///
/// # Safety
///
/// Since these functions operate on raw pointers, care must be taken to ensure that the pointers are valid
/// and that the lifetime of the referenced data extends at least as long as the lifetime of the metric
/// function's use. Improper use of these functions can lead to undefined behavior.
///
/// # Examples
///
/// ```
/// use usearch::{MetricFunction, Distance, f16, b1x8};
///
/// // Example of defining a custom Euclidean distance function for f32 vectors
/// let euclidean: MetricFunction = MetricFunction::F32Metric(Box::new(|a, b| {
///     // Safety: Assume a and b are valid for the number of dimensions in context.
///     let dimensions = 256;
///     let a = unsafe { std::slice::from_raw_parts(a, dimensions) };
///     let b = unsafe { std::slice::from_raw_parts(b, dimensions) };
///     a.iter().zip(b.iter())
///         .map(|(a, b)| (a - b).powi(2))
///         .sum::<f32>()
///         .sqrt()
/// }));
/// ```
///
/// In this example, `dimensions` should be defined and valid for the vectors `a` and `b`.
pub enum MetricFunction {
    B1X8Metric(*mut std::boxed::Box<dyn Fn(*const b1x8, *const b1x8) -> Distance + Send + Sync>),
    I8Metric(*mut std::boxed::Box<dyn Fn(*const i8, *const i8) -> Distance + Send + Sync>),
    F16Metric(*mut std::boxed::Box<dyn Fn(*const f16, *const f16) -> Distance + Send + Sync>),
    F32Metric(*mut std::boxed::Box<dyn Fn(*const f32, *const f32) -> Distance + Send + Sync>),
    F64Metric(*mut std::boxed::Box<dyn Fn(*const f64, *const f64) -> Distance + Send + Sync>),
}

/// Approximate Nearest Neighbors search index for dense vectors.
///
/// The `Index` struct provides an abstraction over a dense vector space, allowing
/// for efficient addition, search, and management of high-dimensional vectors.
/// It supports various distance metrics and vector types through generic interfaces.
///
/// # Examples
///
/// Basic usage:
///
/// ```rust
/// use usearch::{Index, IndexOptions, MetricKind, ScalarKind};
///
/// let mut options = IndexOptions::default();
/// options.dimensions = 4; // Set the number of dimensions for vectors
/// options.metric = MetricKind::Cos; // Use cosine similarity for distance measurement
/// options.quantization = ScalarKind::F32; // Use 32-bit floating point numbers
///
/// let index = Index::new(&options).expect("Failed to create index.");
/// index.reserve(1000).expect("Failed to reserve capacity.");
///
/// // Add vectors to the index
/// let vector1: Vec<f32> = vec![0.0, 1.0, 0.0, 1.0];
/// let vector2: Vec<f32> = vec![1.0, 0.0, 1.0, 0.0];
/// index.add(1, &vector1).expect("Failed to add vector1.");
/// index.add(2, &vector2).expect("Failed to add vector2.");
///
/// // Search for the nearest neighbors to a query vector
/// let query: Vec<f32> = vec![0.5, 0.5, 0.5, 0.5];
/// let results = index.search(&query, 5).expect("Search failed.");
/// for (key, distance) in results.keys.iter().zip(results.distances.iter()) {
///     println!("Key: {}, Distance: {}", key, distance);
/// }
/// ```
/// For more examples, including how to add vectors to the index and perform searches,
/// refer to the individual method documentation.
pub struct Index {
    inner: cxx::UniquePtr<ffi::NativeIndex>,
    metric_fn: Option<MetricFunction>,
}

unsafe impl Send for Index {}
unsafe impl Sync for Index {}

<<<<<<< HEAD
impl Drop for Index {
    fn drop(&mut self) {
        if let Some(metric) = &self.metric_fn {
            match metric {
                MetricFunction::B1X8Metric(pointer) => unsafe {
                    drop(Box::from_raw(*pointer));
                },
                MetricFunction::I8Metric(pointer) => unsafe {
                    drop(Box::from_raw(*pointer));
                },
                MetricFunction::F16Metric(pointer) => unsafe {
                    drop(Box::from_raw(*pointer));
                },
                MetricFunction::F32Metric(pointer) => unsafe {
                    drop(Box::from_raw(*pointer));
                },
                MetricFunction::F64Metric(pointer) => unsafe {
                    drop(Box::from_raw(*pointer));
                },
            }
        }
    }
}


=======
>>>>>>> 8a537c30
impl Default for ffi::IndexOptions {
    fn default() -> Self {
        Self {
            dimensions: 256,
            metric: MetricKind::Cos,
            quantization: ScalarKind::BF16,
            connectivity: 0,
            expansion_add: 0,
            expansion_search: 0,
            multi: false,
        }
    }
}

impl Clone for ffi::IndexOptions {
    fn clone(&self) -> Self {
        ffi::IndexOptions {
            dimensions: (self.dimensions),
            metric: (self.metric),
            quantization: (self.quantization),
            connectivity: (self.connectivity),
            expansion_add: (self.expansion_add),
            expansion_search: (self.expansion_search),
            multi: (self.multi),
        }
    }
}

/// The `VectorType` trait defines operations for managing and querying vectors
/// in an index. It supports generic operations on vectors of different types,
/// allowing for the addition, retrieval, and search of vectors within an index.
pub trait VectorType {
    /// Adds a vector to the index under the specified key.
    ///
    /// # Parameters
    /// - `index`: A reference to the `Index` where the vector is to be added.
    /// - `key`: The key under which the vector should be stored.
    /// - `vector`: A slice representing the vector to be added.
    ///
    /// # Returns
    /// - `Ok(())` if the vector was successfully added to the index.
    /// - `Err(cxx::Exception)` if an error occurred during the operation.
    fn add(index: &Index, key: Key, vector: &[Self]) -> Result<(), cxx::Exception>
    where
        Self: Sized;

    /// Retrieves a vector from the index by its key.
    ///
    /// # Parameters
    /// - `index`: A reference to the `Index` from which the vector is to be retrieved.
    /// - `key`: The key of the vector to retrieve.
    /// - `buffer`: A mutable slice where the retrieved vector will be stored. The size of the
    ///   buffer determines the maximum number of elements that can be retrieved.
    ///
    /// # Returns
    /// - `Ok(usize)` indicating the number of elements actually written into the `buffer`.
    /// - `Err(cxx::Exception)` if an error occurred during the operation.
    fn get(index: &Index, key: Key, buffer: &mut [Self]) -> Result<usize, cxx::Exception>
    where
        Self: Sized;

    /// Performs a search in the index using the given query vector, returning
    /// up to `count` closest matches.
    ///
    /// # Parameters
    /// - `index`: A reference to the `Index` where the search is to be performed.
    /// - `query`: A slice representing the query vector.
    /// - `count`: The maximum number of matches to return.
    ///
    /// # Returns
    /// - `Ok(ffi::Matches)` containing the matches found.
    /// - `Err(cxx::Exception)` if an error occurred during the search operation.
    fn search(index: &Index, query: &[Self], count: usize) -> Result<ffi::Matches, cxx::Exception>
    where
        Self: Sized;

    /// Performs a filtered search in the index using a query vector and a custom
    /// filter function, returning up to `count` matches that satisfy the filter.
    ///
    /// # Parameters
    /// - `index`: A reference to the `Index` where the search is to be performed.
    /// - `query`: A slice representing the query vector.
    /// - `count`: The maximum number of matches to return.
    /// - `filter`: A closure that takes a `Key` and returns `true` if the corresponding
    ///   vector should be included in the search results, or `false` otherwise.
    ///
    /// # Returns
    /// - `Ok(ffi::Matches)` containing the matches that satisfy the filter.
    /// - `Err(cxx::Exception)` if an error occurred during the filtered search operation.
    fn filtered_search<F>(
        index: &Index,
        query: &[Self],
        count: usize,
        filter: F,
    ) -> Result<ffi::Matches, cxx::Exception>
    where
        Self: Sized,
        F: Fn(Key) -> bool;

    /// Changes the metric used for distance calculations within the index.
    ///
    /// # Parameters
    /// - `index`: A mutable reference to the `Index` for which the metric is to be changed.
    /// - `metric`: A boxed closure that defines the new metric for distance calculation. The
    ///   closure must take two pointers to elements of type `Self` and return a `Distance`.
    ///
    /// # Returns
    /// - `Ok(())` if the metric was successfully changed.
    /// - `Err(cxx::Exception)` if an error occurred during the operation.
    fn change_metric(
        index: &mut Index,
        metric: std::boxed::Box<dyn Fn(*const Self, *const Self) -> Distance + Send + Sync>,
    ) -> Result<(), cxx::Exception>
    where
        Self: Sized;
}

impl VectorType for f32 {
    fn search(index: &Index, query: &[Self], count: usize) -> Result<ffi::Matches, cxx::Exception> {
        index.inner.search_f32(query, count)
    }
    fn get(index: &Index, key: Key, vector: &mut [Self]) -> Result<usize, cxx::Exception> {
        index.inner.get_f32(key, vector)
    }
    fn add(index: &Index, key: Key, vector: &[Self]) -> Result<(), cxx::Exception> {
        index.inner.add_f32(key, vector)
    }
    fn filtered_search<F>(
        index: &Index,
        query: &[Self],
        count: usize,
        filter: F,
    ) -> Result<ffi::Matches, cxx::Exception>
    where
        Self: Sized,
        F: Fn(Key) -> bool,
    {
        // Trampoline is the function that knows how to call the Rust closure.
        extern "C" fn trampoline<F: Fn(u64) -> bool>(key: u64, closure_address: usize) -> bool {
            let closure = closure_address as *const F;
            unsafe { (*closure)(key) }
        }

        // Temporarily cast the closure to a raw pointer for passing.
        unsafe {
            let trampoline_fn: usize = std::mem::transmute(trampoline::<F> as *const ());
            let closure_address: usize = &filter as *const F as usize;
            index
                .inner
                .filtered_search_f32(query, count, trampoline_fn, closure_address)
        }
    }

    fn change_metric(
        index: &mut Index,
        metric: std::boxed::Box<dyn Fn(*const Self, *const Self) -> Distance + Send + Sync>,
    ) -> Result<(), cxx::Exception> {
        // Store the metric function in the Index.
        type MetricFn = Box<dyn Fn(*const f32, *const f32) -> Distance>;
        index.metric_fn = Some(MetricFunction::F32Metric(Box::into_raw(Box::new(metric))));

        // Trampoline is the function that knows how to call the Rust closure.
        // The `first` is a pointer to the first vector, `second` is a pointer to the second vector,
        // and `index_wrapper` is a pointer to the `index` itself, from which we can infer the metric function
        // and the number of dimensions.
        extern "C" fn trampoline(first: usize, second: usize, closure_address: usize) -> Distance {
            let first_ptr = first as *const f32;
            let second_ptr = second as *const f32;
            let closure: *mut MetricFn = closure_address as *mut MetricFn;
            unsafe { (*closure)(first_ptr, second_ptr) }
        }

        let trampoline_fn: usize = trampoline as *const () as usize;
        let closure_address = match index.metric_fn {
            Some(MetricFunction::F32Metric(metric)) => {
                metric as *mut () as usize
            }
            _ => panic!("Expected F32Metric"),
        };
        index
            .inner
            .change_metric(trampoline_fn, closure_address);

        Ok(())
    }
}

impl VectorType for i8 {
    fn search(index: &Index, query: &[Self], count: usize) -> Result<ffi::Matches, cxx::Exception> {
        index.inner.search_i8(query, count)
    }
    fn get(index: &Index, key: Key, vector: &mut [Self]) -> Result<usize, cxx::Exception> {
        index.inner.get_i8(key, vector)
    }
    fn add(index: &Index, key: Key, vector: &[Self]) -> Result<(), cxx::Exception> {
        index.inner.add_i8(key, vector)
    }
    fn filtered_search<F>(
        index: &Index,
        query: &[Self],
        count: usize,
        filter: F,
    ) -> Result<ffi::Matches, cxx::Exception>
    where
        Self: Sized,
        F: Fn(Key) -> bool,
    {
        // Trampoline is the function that knows how to call the Rust closure.
        extern "C" fn trampoline<F: Fn(u64) -> bool>(key: u64, closure_address: usize) -> bool {
            let closure = closure_address as *const F;
            unsafe { (*closure)(key) }
        }

        // Temporarily cast the closure to a raw pointer for passing.
        unsafe {
            let trampoline_fn: usize = std::mem::transmute(trampoline::<F> as *const ());
            let closure_address: usize = &filter as *const F as usize;
            index
                .inner
                .filtered_search_i8(query, count, trampoline_fn, closure_address)
        }
    }
    fn change_metric(
        index: &mut Index,
        metric: std::boxed::Box<dyn Fn(*const Self, *const Self) -> Distance + Send + Sync>,
    ) -> Result<(), cxx::Exception> {
        // Store the metric function in the Index.
        type MetricFn = Box<dyn Fn(*const i8, *const i8) -> Distance>;
        index.metric_fn = Some(MetricFunction::I8Metric(Box::into_raw(Box::new(metric))));

        // Trampoline is the function that knows how to call the Rust closure.
        // The `first` is a pointer to the first vector, `second` is a pointer to the second vector,
        // and `index_wrapper` is a pointer to the `index` itself, from which we can infer the metric function
        // and the number of dimensions.
        extern "C" fn trampoline(first: usize, second: usize, closure_address: usize) -> Distance {
            let first_ptr = first as *const i8;
            let second_ptr = second as *const i8;
            let closure: *mut MetricFn = closure_address as *mut MetricFn;
            unsafe { (*closure)(first_ptr, second_ptr) }
        }

        let trampoline_fn: usize = trampoline as *const () as usize;
        let closure_address = match index.metric_fn {
            Some(MetricFunction::I8Metric(metric)) => {
                metric as *mut () as usize
            }
            _ => panic!("Expected I8Metric"),
        };
        index
            .inner
            .change_metric(trampoline_fn, closure_address);

        Ok(())
    }
}

impl VectorType for f64 {
    fn search(index: &Index, query: &[Self], count: usize) -> Result<ffi::Matches, cxx::Exception> {
        index.inner.search_f64(query, count)
    }
    fn get(index: &Index, key: Key, vector: &mut [Self]) -> Result<usize, cxx::Exception> {
        index.inner.get_f64(key, vector)
    }
    fn add(index: &Index, key: Key, vector: &[Self]) -> Result<(), cxx::Exception> {
        index.inner.add_f64(key, vector)
    }
    fn filtered_search<F>(
        index: &Index,
        query: &[Self],
        count: usize,
        filter: F,
    ) -> Result<ffi::Matches, cxx::Exception>
    where
        Self: Sized,
        F: Fn(Key) -> bool,
    {
        // Trampoline is the function that knows how to call the Rust closure.
        extern "C" fn trampoline<F: Fn(u64) -> bool>(key: u64, closure_address: usize) -> bool {
            let closure = closure_address as *const F;
            unsafe { (*closure)(key) }
        }

        // Temporarily cast the closure to a raw pointer for passing.
        unsafe {
            let trampoline_fn: usize = std::mem::transmute(trampoline::<F> as *const ());
            let closure_address: usize = &filter as *const F as usize;
            index
                .inner
                .filtered_search_f64(query, count, trampoline_fn, closure_address)
        }
    }
    fn change_metric(
        index: &mut Index,
        metric: std::boxed::Box<dyn Fn(*const Self, *const Self) -> Distance + Send + Sync>,
    ) -> Result<(), cxx::Exception> {
        // Store the metric function in the Index.
        type MetricFn = Box<dyn Fn(*const f64, *const f64) -> Distance>;
        index.metric_fn = Some(MetricFunction::F64Metric(Box::into_raw(Box::new(metric))));

        // Trampoline is the function that knows how to call the Rust closure.
        // The `first` is a pointer to the first vector, `second` is a pointer to the second vector,
        // and `index_wrapper` is a pointer to the `index` itself, from which we can infer the metric function
        // and the number of dimensions.
        extern "C" fn trampoline(first: usize, second: usize, closure_address: usize) -> Distance {
            let first_ptr = first as *const f64;
            let second_ptr = second as *const f64;
            let closure: *mut MetricFn = closure_address as *mut MetricFn;
            unsafe { (*closure)(first_ptr, second_ptr) }
        }

        let trampoline_fn: usize = trampoline as *const () as usize;
        let closure_address = match index.metric_fn {
            Some(MetricFunction::F64Metric(metric)) => {
                metric as *mut () as usize
            }
            _ => panic!("Expected F64Metric"),
        };
        index
            .inner
            .change_metric(trampoline_fn, closure_address);

        Ok(())
    }
}

impl VectorType for f16 {
    fn search(index: &Index, query: &[Self], count: usize) -> Result<ffi::Matches, cxx::Exception> {
        index.inner.search_f16(f16::to_i16s(query), count)
    }
    fn get(index: &Index, key: Key, vector: &mut [Self]) -> Result<usize, cxx::Exception> {
        index.inner.get_f16(key, f16::to_mut_i16s(vector))
    }
    fn add(index: &Index, key: Key, vector: &[Self]) -> Result<(), cxx::Exception> {
        index.inner.add_f16(key, f16::to_i16s(vector))
    }
    fn filtered_search<F>(
        index: &Index,
        query: &[Self],
        count: usize,
        filter: F,
    ) -> Result<ffi::Matches, cxx::Exception>
    where
        Self: Sized,
        F: Fn(Key) -> bool,
    {
        // Trampoline is the function that knows how to call the Rust closure.
        extern "C" fn trampoline<F: Fn(u64) -> bool>(key: u64, closure_address: usize) -> bool {
            let closure = closure_address as *const F;
            unsafe { (*closure)(key) }
        }

        // Temporarily cast the closure to a raw pointer for passing.
        unsafe {
            let trampoline_fn: usize = std::mem::transmute(trampoline::<F> as *const ());
            let closure_address: usize = &filter as *const F as usize;
            index.inner.filtered_search_f16(
                f16::to_i16s(query),
                count,
                trampoline_fn,
                closure_address,
            )
        }
    }

    fn change_metric(
        index: &mut Index,
        metric: std::boxed::Box<dyn Fn(*const Self, *const Self) -> Distance + Send + Sync>,
    ) -> Result<(), cxx::Exception> {
        // Store the metric function in the Index.
        type MetricFn = Box<dyn Fn(*const f16, *const f16) -> Distance>;
        index.metric_fn = Some(MetricFunction::F16Metric(Box::into_raw(Box::new(metric))));

        // Trampoline is the function that knows how to call the Rust closure.
        // The `first` is a pointer to the first vector, `second` is a pointer to the second vector,
        // and `index_wrapper` is a pointer to the `index` itself, from which we can infer the metric function
        // and the number of dimensions.
        extern "C" fn trampoline(first: usize, second: usize, closure_address: usize) -> Distance {
            let first_ptr = first as *const f16;
            let second_ptr = second as *const f16;
            let closure: *mut MetricFn = closure_address as *mut MetricFn;
            unsafe { (*closure)(first_ptr, second_ptr) }
        }

        let trampoline_fn: usize = trampoline as *const () as usize;
        let closure_address = match index.metric_fn {
            Some(MetricFunction::F16Metric(metric)) => {
                metric as *mut () as usize
            }
            _ => panic!("Expected F16Metric"),
        };
        index
            .inner
            .change_metric(trampoline_fn, closure_address);

        Ok(())
    }
}

impl VectorType for b1x8 {
    fn search(index: &Index, query: &[Self], count: usize) -> Result<ffi::Matches, cxx::Exception> {
        index.inner.search_b1x8(b1x8::to_u8s(query), count)
    }
    fn get(index: &Index, key: Key, vector: &mut [Self]) -> Result<usize, cxx::Exception> {
        index.inner.get_b1x8(key, b1x8::to_mut_u8s(vector))
    }
    fn add(index: &Index, key: Key, vector: &[Self]) -> Result<(), cxx::Exception> {
        index.inner.add_b1x8(key, b1x8::to_u8s(vector))
    }
    fn filtered_search<F>(
        index: &Index,
        query: &[Self],
        count: usize,
        filter: F,
    ) -> Result<ffi::Matches, cxx::Exception>
    where
        Self: Sized,
        F: Fn(Key) -> bool,
    {
        // Trampoline is the function that knows how to call the Rust closure.
        extern "C" fn trampoline<F: Fn(u64) -> bool>(key: u64, closure_address: usize) -> bool {
            let closure = closure_address as *const F;
            unsafe { (*closure)(key) }
        }

        // Temporarily cast the closure to a raw pointer for passing.
        unsafe {
            let trampoline_fn: usize = std::mem::transmute(trampoline::<F> as *const ());
            let closure_address: usize = &filter as *const F as usize;
            index.inner.filtered_search_b1x8(
                b1x8::to_u8s(query),
                count,
                trampoline_fn,
                closure_address,
            )
        }
    }

    fn change_metric(
        index: &mut Index,
        metric: std::boxed::Box<dyn Fn(*const Self, *const Self) -> Distance + Send + Sync>,
    ) -> Result<(), cxx::Exception> {
        // Store the metric function in the Index.
        type MetricFn = Box<dyn Fn(*const b1x8, *const b1x8) -> Distance>;
        index.metric_fn = Some(MetricFunction::B1X8Metric(Box::into_raw(Box::new(metric))));

        // Trampoline is the function that knows how to call the Rust closure.
        // The `first` is a pointer to the first vector, `second` is a pointer to the second vector,
        // and `index_wrapper` is a pointer to the `index` itself, from which we can infer the metric function
        // and the number of dimensions.
        extern "C" fn trampoline(first: usize, second: usize, closure_address: usize) -> Distance {
            let first_ptr = first as *const b1x8;
            let second_ptr = second as *const b1x8;
            let closure: *mut MetricFn = closure_address as *mut MetricFn;
            unsafe { (*closure)(first_ptr, second_ptr) }
        }

        let trampoline_fn: usize = trampoline as *const () as usize;
        let closure_address = match index.metric_fn {
            Some(MetricFunction::B1X8Metric(metric)) => {
                metric as *mut () as usize
            }
            _ => panic!("Expected F1X8Metric"),
        };
        index
            .inner
            .change_metric(trampoline_fn, closure_address);

        Ok(())
    }
}

impl Index {
    pub fn new(options: &ffi::IndexOptions) -> Result<Self, cxx::Exception> {
        match ffi::new_native_index(options) {
            Ok(inner) => Result::Ok(Self {
                inner,
                metric_fn: None,
            }),
            Err(err) => Err(err),
        }
    }

    /// Retrieves the expansion value used during index creation.
    pub fn expansion_add(self: &Index) -> usize {
        self.inner.expansion_add()
    }

    /// Retrieves the expansion value used during search.
    pub fn expansion_search(self: &Index) -> usize {
        self.inner.expansion_search()
    }

    /// Updates the expansion value used during index creation. Rarely used.
    pub fn change_expansion_add(self: &Index, n: usize) {
        self.inner.change_expansion_add(n)
    }

    /// Updates the expansion value used during search operations.
    pub fn change_expansion_search(self: &Index, n: usize) {
        self.inner.change_expansion_search(n)
    }

    /// Changes the metric kind used to calculate the distance between vectors.
    pub fn change_metric_kind(self: &Index, metric: ffi::MetricKind) {
        self.inner.change_metric_kind(metric)
    }

    /// Overrides the metric function used to calculate the distance between vectors.
    pub fn change_metric<T: VectorType>(
        self: &mut Index,
        metric: std::boxed::Box<dyn Fn(*const T, *const T) -> Distance + Send + Sync>,
    ) {
        T::change_metric(self, metric).unwrap();
    }

    /// Retrieves the hardware acceleration information.
    pub fn hardware_acceleration(&self) -> String {
        use core::ffi::CStr;
        unsafe {
            let c_str = CStr::from_ptr(self.inner.hardware_acceleration());
            c_str.to_string_lossy().into_owned()
        }
    }

    /// Performs k-Approximate Nearest Neighbors (kANN) Search for closest vectors to the provided query.
    ///
    /// # Arguments
    ///
    /// * `query` - A slice containing the query vector data.
    /// * `count` - The maximum number of neighbors to search for.
    ///
    /// # Returns
    ///
    /// A `Result` containing the matches found.
    pub fn search<T: VectorType>(
        self: &Index,
        query: &[T],
        count: usize,
    ) -> Result<ffi::Matches, cxx::Exception> {
        T::search(self, query, count)
    }

    /// Performs k-Approximate Nearest Neighbors (kANN) Search for closest vectors to the provided query
    /// satisfying a custom filter function.
    ///
    /// # Arguments
    ///
    /// * `query` - A slice containing the query vector data.
    /// * `count` - The maximum number of neighbors to search for.
    /// * `filter` - A closure that takes a `Key` and returns `true` if the corresponding vector should be included in the search results, or `false` otherwise.
    ///
    /// # Returns
    ///
    /// A `Result` containing the matches found.
    pub fn filtered_search<T: VectorType, F>(
        self: &Index,
        query: &[T],
        count: usize,
        filter: F,
    ) -> Result<ffi::Matches, cxx::Exception>
    where
        F: Fn(Key) -> bool,
    {
        T::filtered_search(self, query, count, filter)
    }

    /// Adds a vector with a specified key to the index.
    ///
    /// # Arguments
    ///
    /// * `key` - The key associated with the vector.
    /// * `vector` - A slice containing the vector data.
    pub fn add<T: VectorType>(self: &Index, key: Key, vector: &[T]) -> Result<(), cxx::Exception> {
        T::add(self, key, vector)
    }

    /// Extracts one or more vectors matching the specified key.
    /// The `vector` slice must be a multiple of the number of dimensions in the index.
    /// After the execution, return the number `X` of vectors found.
    /// The vector slice's first `X * dimensions` elements will be filled.
    ///
    /// If you are a novice user, consider `export`.
    ///
    /// # Arguments
    ///
    /// * `key` - The key associated with the vector.
    /// * `vector` - A slice containing the vector data.
    pub fn get<T: VectorType>(
        self: &Index,
        key: Key,
        vector: &mut [T],
    ) -> Result<usize, cxx::Exception> {
        T::get(self, key, vector)
    }

    /// Extracts one or more vectors matching specified key into supplied resizable vector.
    /// The `vector` is resized to a multiple of the number of dimensions in the index.
    ///
    /// # Arguments
    ///
    /// * `key` - The key associated with the vector.
    /// * `vector` - A mutable vector containing the vector data.
    pub fn export<T: VectorType + Default + Clone>(
        self: &Index,
        key: Key,
        vector: &mut Vec<T>,
    ) -> Result<usize, cxx::Exception> {
        let dim = self.dimensions();
        let max_matches = self.count(key);
        vector.resize(dim * max_matches, T::default());
        let matches = T::get(self, key, &mut vector[..]);
        if matches.is_err() {
            return matches;
        }
        vector.resize(dim * matches.as_ref().unwrap(), T::default());
        return matches;
    }

    /// Reserves memory for a specified number of incoming vectors.
    ///
    /// # Arguments
    ///
    /// * `capacity` - The desired total capacity, including the current size.
    pub fn reserve(self: &Index, capacity: usize) -> Result<(), cxx::Exception> {
        self.inner.reserve(capacity)
    }

    /// Retrieves the number of dimensions in the vectors indexed.
    pub fn dimensions(self: &Index) -> usize {
        self.inner.dimensions()
    }

    /// Retrieves the connectivity parameter that limits connections-per-node in the graph.
    pub fn connectivity(self: &Index) -> usize {
        self.inner.connectivity()
    }

    /// Retrieves the current number of vectors in the index.
    pub fn size(self: &Index) -> usize {
        self.inner.size()
    }

    /// Retrieves the total capacity of the index, including reserved space.
    pub fn capacity(self: &Index) -> usize {
        self.inner.capacity()
    }

    /// Reports expected file size after serialization.
    pub fn serialized_length(self: &Index) -> usize {
        self.inner.serialized_length()
    }

    /// Removes the vector associated with the given key from the index.
    ///
    /// # Arguments
    ///
    /// * `key` - The key of the vector to be removed.
    ///
    /// # Returns
    ///
    /// `true` if the vector is successfully removed, `false` otherwise.
    pub fn remove(self: &Index, key: Key) -> Result<usize, cxx::Exception> {
        self.inner.remove(key)
    }

    /// Renames the vector under a specific key.
    ///
    /// # Arguments
    ///
    /// * `from` - The key of the vector to be renamed.
    /// * `to` - The new name.
    ///
    /// # Returns
    ///
    /// `true` if the vector is renamed, `false` otherwise.
    pub fn rename(self: &Index, from: Key, to: Key) -> Result<usize, cxx::Exception> {
        self.inner.rename(from, to)
    }

    /// Checks if the index contains a vector with a specified key.
    ///
    /// # Arguments
    ///
    /// * `key` - The key to be checked.
    ///
    /// # Returns
    ///
    /// `true` if the index contains the vector with the given key, `false` otherwise.
    pub fn contains(self: &Index, key: Key) -> bool {
        self.inner.contains(key)
    }

    /// Count the count of vectors with the same specified key.
    ///
    /// # Arguments
    ///
    /// * `key` - The key to be checked.
    ///
    /// # Returns
    ///
    /// Number of vectors found.
    pub fn count(self: &Index, key: Key) -> usize {
        self.inner.count(key)
    }

    /// Saves the index to a specified file.
    ///
    /// # Arguments
    ///
    /// * `path` - The file path where the index will be saved.
    pub fn save(self: &Index, path: &str) -> Result<(), cxx::Exception> {
        self.inner.save(path)
    }

    /// Loads the index from a specified file.
    ///
    /// # Arguments
    ///
    /// * `path` - The file path from where the index will be loaded.
    pub fn load(self: &Index, path: &str) -> Result<(), cxx::Exception> {
        self.inner.load(path)
    }

    /// Creates a view of the index from a file without loading it into memory.
    ///
    /// # Arguments
    ///
    /// * `path` - The file path from where the view will be created.
    pub fn view(self: &Index, path: &str) -> Result<(), cxx::Exception> {
        self.inner.view(path)
    }

    /// Erases all members from the index, closes files, and returns RAM to OS.
    pub fn reset(self: &Index) -> Result<(), cxx::Exception> {
        self.inner.reset()
    }

    /// A relatively accurate lower bound on the amount of memory consumed by the system.
    /// In practice, its error will be below 10%.
    pub fn memory_usage(self: &Index) -> usize {
        self.inner.memory_usage()
    }

    /// Saves the index to a specified file.
    ///
    /// # Arguments
    ///
    /// * `buffer` - The buffer where the index will be saved.
    pub fn save_to_buffer(self: &Index, buffer: &mut [u8]) -> Result<(), cxx::Exception> {
        self.inner.save_to_buffer(buffer)
    }

    /// Loads the index from a specified file.
    ///
    /// # Arguments
    ///
    /// * `buffer` - The buffer from where the index will be loaded.
    pub fn load_from_buffer(self: &Index, buffer: &[u8]) -> Result<(), cxx::Exception> {
        self.inner.load_from_buffer(buffer)
    }

    /// Creates a view of the index from a file without loading it into memory.
    ///
    /// # Arguments
    ///
    /// * `buffer` - The buffer from where the view will be created.
    ///
    /// # Safety
    ///
    /// This function is marked as `unsafe` because it stores a pointer to the input buffer.
    /// The caller must ensure that the buffer outlives the index and is not dropped
    /// or modified for the duration of the index's use. Dereferencing a pointer to a
    /// temporary buffer after it has been dropped can lead to undefined behavior,
    /// which violates Rust's memory safety guarantees.
    ///
    /// Example of misuse:
    ///
    /// ```rust,ignore
    /// let index: usearch::Index = usearch::new_index(&usearch::IndexOptions::default()).unwrap();
    ///
    /// let temporary = vec![0u8; 100];
    /// index.view_from_buffer(&temporary);
    /// std::mem::drop(temporary);
    ///
    /// let query = vec![0.0; 256];
    /// let results = index.search(&query, 5).unwrap();
    /// ```
    ///
    /// The above example would result in use-after-free and undefined behavior.
    pub unsafe fn view_from_buffer(self: &Index, buffer: &[u8]) -> Result<(), cxx::Exception> {
        self.inner.view_from_buffer(buffer)
    }
}

pub fn new_index(options: &ffi::IndexOptions) -> Result<Index, cxx::Exception> {
    Index::new(options)
}

#[cfg(test)]
mod tests {
    use crate::ffi::IndexOptions;
    use crate::ffi::MetricKind;
    use crate::ffi::ScalarKind;

    use crate::b1x8;
    use crate::new_index;
    use crate::Index;
    use crate::Key;

    use std::env;

    #[test]
    fn print_specs() {
        print!("--------------------------------------------------\n");
        println!("OS: {}", env::consts::OS);
        println!(
            "Rust version: {}",
            env::var("RUST_VERSION").unwrap_or_else(|_| "unknown".into())
        );

        // Create indexes with different configurations
        let f64_index = Index::new(&IndexOptions {
            dimensions: 256,
            metric: MetricKind::Cos,
            quantization: ScalarKind::F64,
            ..Default::default()
        })
        .unwrap();

        let f32_index = Index::new(&IndexOptions {
            dimensions: 256,
            metric: MetricKind::Cos,
            quantization: ScalarKind::F32,
            ..Default::default()
        })
        .unwrap();

        let f16_index = Index::new(&IndexOptions {
            dimensions: 256,
            metric: MetricKind::Cos,
            quantization: ScalarKind::F16,
            ..Default::default()
        })
        .unwrap();

        let i8_index = Index::new(&IndexOptions {
            dimensions: 256,
            metric: MetricKind::Cos,
            quantization: ScalarKind::I8,
            ..Default::default()
        })
        .unwrap();

        let b1_index = Index::new(&IndexOptions {
            dimensions: 256,
            metric: MetricKind::Hamming,
            quantization: ScalarKind::B1,
            ..Default::default()
        })
        .unwrap();

        println!(
            "f64 hardware acceleration: {}",
            f64_index.hardware_acceleration()
        );
        println!(
            "f32 hardware acceleration: {}",
            f32_index.hardware_acceleration()
        );
        println!(
            "f16 hardware acceleration: {}",
            f16_index.hardware_acceleration()
        );
        println!(
            "i8 hardware acceleration: {}",
            i8_index.hardware_acceleration()
        );
        println!(
            "b1 hardware acceleration: {}",
            b1_index.hardware_acceleration()
        );
        print!("--------------------------------------------------\n");
    }

    #[test]
    fn test_add_get_vector() {
        let mut options = IndexOptions::default();
        options.dimensions = 5;
        options.quantization = ScalarKind::F32;
        let index = Index::new(&options).unwrap();
        assert!(index.reserve(10).is_ok());

        let first: [f32; 5] = [0.2, 0.1, 0.2, 0.1, 0.3];
        let second: [f32; 5] = [0.3, 0.2, 0.4, 0.0, 0.1];
        let too_long: [f32; 6] = [0.3, 0.2, 0.4, 0.0, 0.1, 0.1];
        let too_short: [f32; 4] = [0.3, 0.2, 0.4, 0.0];
        assert!(index.add(1, &first).is_ok());
        assert!(index.add(2, &second).is_ok());
        assert!(index.add(3, &too_long).is_err());
        assert!(index.add(4, &too_short).is_err());
        assert_eq!(index.size(), 2);

        // Test using Vec<T>
        let mut found_vec: Vec<f32> = Vec::new();
        assert_eq!(index.export(1, &mut found_vec).unwrap(), 1);
        assert_eq!(found_vec.len(), 5);
        assert_eq!(found_vec, first.to_vec());

        // Test using slice
        let mut found_slice = [0.0 as f32; 5];
        assert_eq!(index.get(1, &mut found_slice).unwrap(), 1);
        assert_eq!(found_slice, first);

        // Create a slice with incorrect size
        let mut found = [0.0 as f32; 6]; // This isn't a multiple of the index's dimensions.
        let result = index.get(1, &mut found);
        assert!(result.is_err());
    }
    #[test]
    fn test_search_vector() {
        let mut options = IndexOptions::default();
        options.dimensions = 5;
        options.quantization = ScalarKind::F32;
        let index = Index::new(&options).unwrap();
        assert!(index.reserve(10).is_ok());

        let first: [f32; 5] = [0.2, 0.1, 0.2, 0.1, 0.3];
        let second: [f32; 5] = [0.3, 0.2, 0.4, 0.0, 0.1];
        let too_long: [f32; 6] = [0.3, 0.2, 0.4, 0.0, 0.1, 0.1];
        let too_short: [f32; 4] = [0.3, 0.2, 0.4, 0.0];
        assert!(index.add(1, &first).is_ok());
        assert!(index.add(2, &second).is_ok());
        assert_eq!(index.size(), 2);
        //assert!(index.add(3, &too_long).is_err());
        //assert!(index.add(4, &too_short).is_err());

        assert!(index.search(&too_long, 1).is_err());
        assert!(index.search(&too_short, 1).is_err());
    }

    #[test]
    fn test_add_remove_vector() {
        let mut options = IndexOptions::default();
        options.dimensions = 4;
        options.metric = MetricKind::IP;
        options.quantization = ScalarKind::F64;
        options.connectivity = 10;
        options.expansion_add = 128;
        options.expansion_search = 3;
        let index = Index::new(&options).unwrap();
        assert!(index.reserve(10).is_ok());
        assert!(index.capacity() >= 10);

        let first: [f32; 4] = [0.2, 0.1, 0.2, 0.1];
        let second: [f32; 4] = [0.3, 0.2, 0.4, 0.0];

        // IDs until 18446744073709551615 should be fine:
        let id1 = 483367403120493160;
        let id2 = 483367403120558696;
        let id3 = 483367403120624232;
        let id4 = 483367403120624233;

        assert!(index.add(id1, &first).is_ok());
        let mut found_slice = [0.0 as f32; 4];
        assert_eq!(index.get(id1, &mut found_slice).unwrap(), 1);
        assert!(index.remove(id1).is_ok());

        assert!(index.add(id2, &second).is_ok());
        let mut found_slice = [0.0 as f32; 4];
        assert_eq!(index.get(id2, &mut found_slice).unwrap(), 1);
        assert!(index.remove(id2).is_ok());

        assert!(index.add(id3, &second).is_ok());
        let mut found_slice = [0.0 as f32; 4];
        assert_eq!(index.get(id3, &mut found_slice).unwrap(), 1);
        assert!(index.remove(id3).is_ok());

        assert!(index.add(id4, &second).is_ok());
        let mut found_slice = [0.0 as f32; 4];
        assert_eq!(index.get(id4, &mut found_slice).unwrap(), 1);
        assert!(index.remove(id4).is_ok());

        assert_eq!(index.size(), 0);
    }

    #[test]
    fn integration() {
        let mut options = IndexOptions::default();
        options.dimensions = 5;

        let index = Index::new(&options).unwrap();

        assert!(index.expansion_add() > 0);
        assert!(index.expansion_search() > 0);

        assert!(index.reserve(10).is_ok());
        assert!(index.capacity() >= 10);
        assert!(index.connectivity() != 0);
        assert_eq!(index.dimensions(), 5);
        assert_eq!(index.size(), 0);

        let first: [f32; 5] = [0.2, 0.1, 0.2, 0.1, 0.3];
        let second: [f32; 5] = [0.3, 0.2, 0.4, 0.0, 0.1];

        print!("--------------------------------------------------\n");
        println!(
            "before add, memory_usage: {} \
            cap: {} \
            ",
            index.memory_usage(),
            index.capacity(),
        );
        index.change_expansion_add(10);
        assert_eq!(index.expansion_add(), 10);
        assert!(index.add(42, &first).is_ok());
        index.change_expansion_add(12);
        assert_eq!(index.expansion_add(), 12);
        assert!(index.add(43, &second).is_ok());
        assert_eq!(index.size(), 2);
        println!(
            "after add, memory_usage: {} \
            cap: {} \
            ",
            index.memory_usage(),
            index.capacity(),
        );

        index.change_expansion_search(10);
        assert_eq!(index.expansion_search(), 10);
        // Read back the tags
        let results = index.search(&first, 10).unwrap();
        println!("{:?}", results);
        assert_eq!(results.keys.len(), 2);

        index.change_expansion_search(12);
        assert_eq!(index.expansion_search(), 12);
        let results = index.search(&first, 10).unwrap();
        println!("{:?}", results);
        assert_eq!(results.keys.len(), 2);
        print!("--------------------------------------------------\n");

        // Validate serialization
        assert!(index.save("index.rust.usearch").is_ok());
        assert!(index.load("index.rust.usearch").is_ok());
        assert!(index.view("index.rust.usearch").is_ok());

        // Make sure every function is called at least once
        assert!(new_index(&options).is_ok());
        options.metric = MetricKind::L2sq;
        assert!(new_index(&options).is_ok());
        options.metric = MetricKind::Cos;
        assert!(new_index(&options).is_ok());
        options.metric = MetricKind::Haversine;
        options.quantization = ScalarKind::F32;
        options.dimensions = 2;
        assert!(new_index(&options).is_ok());

        let mut serialization_buffer = Vec::new();
        serialization_buffer.resize(index.serialized_length(), 0);
        assert!(index.save_to_buffer(&mut serialization_buffer).is_ok());

        let deserialized_index = new_index(&options).unwrap();
        assert!(deserialized_index
            .load_from_buffer(&serialization_buffer)
            .is_ok());
        assert_eq!(index.size(), deserialized_index.size());

        // reset
        assert_ne!(index.memory_usage(), 0);
        assert!(index.reset().is_ok());
        assert_eq!(index.size(), 0);
        assert_eq!(index.memory_usage(), 0);

        // clone
        options.metric = MetricKind::Haversine;
        let mut opts = options.clone();
        assert_eq!(opts.metric, options.metric);
        assert_eq!(opts.quantization, options.quantization);
        assert_eq!(opts, options);
        opts.metric = MetricKind::Cos;
        assert_ne!(opts.metric, options.metric);
        assert!(new_index(&opts).is_ok());
    }

    #[test]
    fn test_search_with_stateless_filter() {
        let mut options = IndexOptions::default();
        options.dimensions = 5;
        let index = Index::new(&options).unwrap();
        index.reserve(10).unwrap();

        // Adding sample vectors to the index
        let first: [f32; 5] = [0.2, 0.1, 0.2, 0.1, 0.3];
        let second: [f32; 5] = [0.3, 0.2, 0.4, 0.0, 0.1];
        index.add(1, &first).unwrap();
        index.add(2, &second).unwrap();

        // Stateless filter: checks if the key is odd
        let is_odd = |key: Key| key % 2 == 1;
        let query = vec![0.2, 0.1, 0.2, 0.1, 0.3]; // Example query vector
        let results = index.filtered_search(&query, 10, is_odd).unwrap();
        assert!(
            results.keys.iter().all(|&key| key % 2 == 1),
            "All keys must be odd"
        );
    }

    #[test]
    fn test_search_with_stateful_filter() {
        use std::collections::HashSet;

        let mut options = IndexOptions::default();
        options.dimensions = 5;
        let index = Index::new(&options).unwrap();
        index.reserve(10).unwrap();

        // Adding sample vectors to the index
        let first: [f32; 5] = [0.2, 0.1, 0.2, 0.1, 0.3];
        index.add(1, &first).unwrap();
        index.add(2, &first).unwrap();

        let allowed_keys = vec![1, 2, 3].into_iter().collect::<HashSet<Key>>();
        // Clone `allowed_keys` for use in the closure
        let filter_keys = allowed_keys.clone();
        let stateful_filter = move |key: Key| filter_keys.contains(&key);

        let query = vec![0.2, 0.1, 0.2, 0.1, 0.3]; // Example query vector
        let results = index.filtered_search(&query, 10, stateful_filter).unwrap();

        // Use the original `allowed_keys` for assertion
        assert!(
            results.keys.iter().all(|&key| allowed_keys.contains(&key)),
            "All keys must be in the allowed set"
        );
    }

    #[test]
    fn test_zero_distances() {
        let options = IndexOptions {
            dimensions: 8,
            metric: MetricKind::L2sq,
            quantization: ScalarKind::F16,
            ..Default::default()
        };

        let index = new_index(&options).unwrap();
        index.reserve(10).unwrap();
        index
            .add(0, &[0.4, 0.1, 0.1, 0.0, 0.0, 0.0, 0.0, 0.0])
            .unwrap();
        index
            .add(1, &[0.5, 0.1, 0.1, 0.0, 0.0, 0.0, 0.0, 0.0])
            .unwrap();
        index
            .add(2, &[0.6, 0.1, 0.1, 0.0, 0.0, 0.0, 0.0, 0.0])
            .unwrap();

        // Make sure non of the distances are zeros
        let matches = index
            .search(&[0.05, 0.1, 0.1, 0.0, 0.0, 0.0, 0.0, 0.0], 2)
            .unwrap();
        for distance in matches.distances.iter() {
            assert_ne!(*distance, 0.0);
        }
    }

    #[test]
    fn test_change_distance_function() {
        let mut options = IndexOptions::default();
        options.dimensions = 2; // Adjusted for simplicity in creating test vectors
        let mut index = Index::new(&options).unwrap();
        index.reserve(10).unwrap();

        // Adding a simple vector to test the distance function changes
        let vector: [f32; 2] = [1.0, 0.0];
        index.add(1, &vector).unwrap();

        // Stateful distance function with adjustments for pointer to slice conversion
        let first_factor: f32 = 2.0;
        let second_factor: f32 = 0.7;
        let stateful_distance = Box::new(move |a: *const f32, b: *const f32| unsafe {
            let a_slice = std::slice::from_raw_parts(a, 2);
            let b_slice = std::slice::from_raw_parts(b, 2);
            (a_slice[0] - b_slice[0]).abs() * first_factor
                + (a_slice[1] - b_slice[1]).abs() * second_factor
        });
        index.change_metric(stateful_distance);

<<<<<<< HEAD
        let another_vector: [f32; 2] = [1.0, 0.0];
=======
        let another_vector: [f32; 2] = [0.0, 1.0];
>>>>>>> 8a537c30
        index.add(2, &another_vector).unwrap();
    }

    #[test]
    fn test_binary_vectors_and_hamming_distance() {
        let index = Index::new(&IndexOptions {
            dimensions: 8,
            metric: MetricKind::Hamming,
            quantization: ScalarKind::B1,
            ..Default::default()
        })
        .unwrap();

        // Binary vectors represented as `b1x8` slices
        let vector42: Vec<b1x8> = vec![b1x8(0b00001111)];
        let vector43: Vec<b1x8> = vec![b1x8(0b11110000)];
        let query: Vec<b1x8> = vec![b1x8(0b01111000)];

        // Adding binary vectors to the index
        index.reserve(10).unwrap();
        index.add(42, &vector42).unwrap();
        index.add(43, &vector43).unwrap();

        let results = index.search(&query, 5).unwrap();

        // Validate the search results based on Hamming distance
        assert_eq!(results.keys.len(), 2);
        assert_eq!(results.keys[0], 43);
        assert_eq!(results.distances[0], 2.0);
        assert_eq!(results.keys[1], 42);
        assert_eq!(results.distances[1], 6.0);
    }

    #[test]
    fn test_concurrency() {
        use fork_union as fu;
        use rand::{Rng, SeedableRng};
        use rand_chacha::ChaCha8Rng;
        use rand_distr::Uniform;
        use std::sync::Arc;

        const DIMENSIONS: usize = 128;
        const VECTOR_COUNT: usize = 1000;
        const THREAD_COUNT: usize = 4;

        let options = IndexOptions {
            dimensions: DIMENSIONS,
            metric: MetricKind::Cos,
            quantization: ScalarKind::F32,
            ..Default::default()
        };

        let index = Arc::new(Index::new(&options).unwrap());
        index.reserve(VECTOR_COUNT).unwrap();

        // Generate deterministic vectors using rand crate for reproducible testing
        let seed = 42; // Fixed seed for reproducibility
        let mut rng = ChaCha8Rng::seed_from_u64(seed);
        let uniform = Uniform::new(-1.0f32, 1.0f32).unwrap();

        // Store reference vectors for validation
        let mut reference_vectors: Vec<[f32; DIMENSIONS]> = Vec::with_capacity(VECTOR_COUNT);
        for _ in 0..VECTOR_COUNT {
            let mut vector = [0.0f32; DIMENSIONS];
            // Fill with random values in [-1, 1]
            for j in 0..DIMENSIONS {
                vector[j] = rng.sample(uniform);
            }
            reference_vectors.push(vector);
        }

        let mut pool = fu::spawn(THREAD_COUNT);

        // Concurrent indexing
        pool.for_n(VECTOR_COUNT, |prong| {
            let index_clone = Arc::clone(&index);
            let i = prong.task_index;
            let vector = reference_vectors[i].clone();
            index_clone.add(i as u64, &vector).unwrap();
        });

        assert_eq!(index.size(), VECTOR_COUNT);

        // Concurrent retrieval and validation
        let mut pool = fu::spawn(THREAD_COUNT);
        let validation_results = Arc::new(std::sync::Mutex::new(Vec::new()));

        pool.for_n(VECTOR_COUNT, |prong| {
            let index_clone = Arc::clone(&index);
            let results_clone = Arc::clone(&validation_results);
            let i = prong.task_index;
            let expected_vector = &reference_vectors[i];

            let mut retrieved_vector = [0.0f32; DIMENSIONS];
            let count = index_clone.get(i as u64, &mut retrieved_vector).unwrap();
            assert_eq!(count, 1);

            // Validate retrieved vector matches expected
            let matches = retrieved_vector
                .iter()
                .zip(expected_vector.iter())
                .all(|(a, b)| (a - b).abs() < 1e-6);

            let mut results = results_clone.lock().unwrap();
            results.push(matches);
        });

        let validation_results = validation_results.lock().unwrap();
        assert_eq!(validation_results.len(), VECTOR_COUNT);
        assert!(
            validation_results.iter().all(|&x| x),
            "All retrieved vectors should match the original ones"
        );

        // Concurrent search testing
        let mut pool = fu::spawn(THREAD_COUNT);
        let search_results = Arc::new(std::sync::Mutex::new(Vec::new()));

        pool.for_n(100, |prong| {
            // Test 100 searches
            let index_clone = Arc::clone(&index);
            let results_clone = Arc::clone(&search_results);
            let query_idx = prong.task_index % VECTOR_COUNT;
            let query_vector = &reference_vectors[query_idx];

            let matches = index_clone.search(query_vector, 10).unwrap();

            // The first result should be the exact match with distance ~0
            let exact_match_found = matches.keys.len() > 0
                && matches.keys[0] == query_idx as u64
                && matches.distances[0] < 1e-6;

            let mut results = results_clone.lock().unwrap();
            results.push(exact_match_found);
        });

        let search_results = search_results.lock().unwrap();
        assert_eq!(search_results.len(), 100);
        assert!(
            search_results.iter().all(|&x| x),
            "All searches should find exact matches"
        );
    }
}<|MERGE_RESOLUTION|>--- conflicted
+++ resolved
@@ -515,7 +515,6 @@
 unsafe impl Send for Index {}
 unsafe impl Sync for Index {}
 
-<<<<<<< HEAD
 impl Drop for Index {
     fn drop(&mut self) {
         if let Some(metric) = &self.metric_fn {
@@ -541,8 +540,6 @@
 }
 
 
-=======
->>>>>>> 8a537c30
 impl Default for ffi::IndexOptions {
     fn default() -> Self {
         Self {
@@ -1731,11 +1728,7 @@
         });
         index.change_metric(stateful_distance);
 
-<<<<<<< HEAD
-        let another_vector: [f32; 2] = [1.0, 0.0];
-=======
         let another_vector: [f32; 2] = [0.0, 1.0];
->>>>>>> 8a537c30
         index.add(2, &another_vector).unwrap();
     }
 
