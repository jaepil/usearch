--- conflicted
+++ resolved
@@ -3,17 +3,8 @@
 ## Installation
 Download and install from latest release debian package for appropiate architecture
 
-<<<<<<< HEAD
 	wget https://github.com/unum-cloud/usearch/releases/download/<release_tag>/usearch_<arch>_<usearch_version>.deb
 	dpkg -i usearch_<arch>_<usearch_version>.deb
-=======
-```golang
-import (
-	"github.com/unum-cloud/usearch/golang-go"
-)
-```
-
->>>>>>> dbf589cf
 ## Quickstart
 1. Create go.mod file
 
@@ -65,49 +56,6 @@
 
 3. Run
 
-<<<<<<< HEAD
 	```
 	go run example.go
-	```
-=======
-```golang
-package main
-
-import (
-	"fmt"
-	"github.com/unum-cloud/usearch/golang-go"
-)
-
-func main() {
-	dim := uint(128)
-	conf := DefaultConfig(dim)
-	ind, err := NewIndex(conf)
-	if err != nil {
-		panic("Failed to construct the index: %s", err)
-	}
-	defer ind.Destroy()
-
-	err = ind.Reserve(100)
-	if err != nil {
-		panic("Failed to reserve capacity: %s", err)
-	}
-
-	vec := make([]float32, dim)
-	vec[0] = 40.0
-	vec[1] = 2.0
-
-	err = ind.Add(42, vec)
-	if err != nil {
-		panic("Failed to insert: %s", err)
-	}
-
-	keys, distances, err := ind.Search(vec, 10)
-	if err != nil {
-		panic("Failed to search: %s", err)
-	}
-	if keys[0] != 42 || distances[0] != 0.0 {
-		panic("Expected result 42 with distance 0, got key %d with distance %f", keys[0], distances[0])
-	}
-}
-```
->>>>>>> dbf589cf
+	```