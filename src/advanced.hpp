#pragma once
<<<<<<< HEAD
#include <functional> // `std::function`
#include <numeric>    // `std::iota`
#include <stdexcept>  // `std::invalid_argument`
#include <thread>     // `std::thread`
#include <vector>     // `std::vector`
=======

#if defined(WIN32) || defined(_WIN32) || defined(__WIN32__) || defined(__NT__)
#define _USE_MATH_DEFINES

#define WINDOWS
#endif

#include <stdlib.h> // `aligned_alloc`

#include <functional>
#include <stdexcept> // `std::invalid_argument`
#include <thread>
#include <vector>
>>>>>>> 1b8dcbdb

#if __linux__
#include <sys/auxv.h>
#endif

#if defined(__aarch64__)
#include <arm_fp16.h>
#endif

#include <fp16/fp16.h>
#if defined(USEARCH_USE_SIMD)
#include <simsimd/simsimd.h>
#endif

#include <usearch/usearch.hpp>

namespace unum {
namespace usearch {

using byte_t = char;
using punned_distance_t = float;
using punned_metric_t = punned_distance_t (*)(byte_t const*, byte_t const*, std::size_t, std::size_t);

template <typename metric_at>
static punned_distance_t punned_metric( //
    byte_t const* a, byte_t const* b, std::size_t a_bytes, std::size_t b_bytes) noexcept {
    using scalar_t = typename metric_at::scalar_t;
    return metric_at{}((scalar_t const*)a, (scalar_t const*)b, a_bytes / sizeof(scalar_t), b_bytes / sizeof(scalar_t));
}

using punned_stateful_metric_t =
    std::function<punned_distance_t(byte_t const*, byte_t const*, std::size_t, std::size_t)>;

template <typename at, typename compare_at> inline at clamp(at v, at lo, at hi, compare_at comp) noexcept {
    return comp(v, lo) ? lo : comp(hi, v) ? hi : v;
}
template <typename at> inline at clamp(at v, at lo, at hi) noexcept {
    return usearch::clamp(v, lo, hi, std::less<at>{});
}

class f8_bits_t;
class f16_bits_t;

inline float f16_to_f32(std::uint16_t u16) noexcept {
#if defined(__AVX512F__)
    _Float16 f16;
    std::memcpy(&f16, &u16, sizeof(std::uint16_t));
    return float(f16);
#elif defined(__aarch64__)
    __fp16 f16;
    std::memcpy(&f16, &u16, sizeof(std::uint16_t));
    return float(f16);
#else
    return fp16_ieee_to_fp32_value(u16);
#endif
}

inline std::uint16_t f32_to_f16(float f32) noexcept {
#if defined(__AVX512F__)
    _Float16 f16 = _Float16(f32);
    std::uint16_t u16;
    std::memcpy(&u16, &f16, sizeof(std::uint16_t));
    return u16;
#elif defined(__aarch64__)
    __fp16 f16 = __fp16(f32);
    std::uint16_t u16;
    std::memcpy(&u16, &f16, sizeof(std::uint16_t));
    return u16;
#else
    return fp16_ieee_from_fp32_value(f32);
#endif
}

class f16_bits_t {
    std::uint16_t uint16_{};

  public:
    inline f16_bits_t() noexcept : uint16_(0) {}
    inline f16_bits_t(f16_bits_t&&) = default;
    inline f16_bits_t& operator=(f16_bits_t&&) = default;
    inline f16_bits_t(f16_bits_t const&) = default;
    inline f16_bits_t& operator=(f16_bits_t const&) = default;

    inline operator float() const noexcept { return f16_to_f32(uint16_); }

    inline f16_bits_t(f8_bits_t) noexcept;
    inline f16_bits_t(float v) noexcept : uint16_(f32_to_f16(v)) {}
    inline f16_bits_t(double v) noexcept : uint16_(f32_to_f16(v)) {}

    inline f16_bits_t operator+(f16_bits_t other) const noexcept { return {float(*this) + float(other)}; }
    inline f16_bits_t operator-(f16_bits_t other) const noexcept { return {float(*this) - float(other)}; }
    inline f16_bits_t operator*(f16_bits_t other) const noexcept { return {float(*this) * float(other)}; }
    inline f16_bits_t operator/(f16_bits_t other) const noexcept { return {float(*this) / float(other)}; }
    inline f16_bits_t operator+(float other) const noexcept { return {float(*this) + other}; }
    inline f16_bits_t operator-(float other) const noexcept { return {float(*this) - other}; }
    inline f16_bits_t operator*(float other) const noexcept { return {float(*this) * other}; }
    inline f16_bits_t operator/(float other) const noexcept { return {float(*this) / other}; }
    inline f16_bits_t operator+(double other) const noexcept { return {float(*this) + other}; }
    inline f16_bits_t operator-(double other) const noexcept { return {float(*this) - other}; }
    inline f16_bits_t operator*(double other) const noexcept { return {float(*this) * other}; }
    inline f16_bits_t operator/(double other) const noexcept { return {float(*this) / other}; }

    inline f16_bits_t& operator+=(float v) noexcept {
        uint16_ = f32_to_f16(v + f16_to_f32(uint16_));
        return *this;
    }

    inline f16_bits_t& operator-=(float v) noexcept {
        uint16_ = f32_to_f16(v - f16_to_f32(uint16_));
        return *this;
    }

    inline f16_bits_t& operator*=(float v) noexcept {
        uint16_ = f32_to_f16(v * f16_to_f32(uint16_));
        return *this;
    }

    inline f16_bits_t& operator/=(float v) noexcept {
        uint16_ = f32_to_f16(v / f16_to_f32(uint16_));
        return *this;
    }
};

/**
 *  @brief  Numeric type for uniformly-distributed floating point
 *          values within [-1,1] range, quantized to integers [-100,100].
 */
class f8_bits_t {
    std::int8_t int8_{};

  public:
    constexpr static float divisor_k = 100.f;
    constexpr static std::int8_t min_k = -100;
    constexpr static std::int8_t max_k = 100;

    inline f8_bits_t() noexcept : int8_(0) {}
    inline f8_bits_t(f8_bits_t&&) = default;
    inline f8_bits_t& operator=(f8_bits_t&&) = default;
    inline f8_bits_t(f8_bits_t const&) = default;
    inline f8_bits_t& operator=(f8_bits_t const&) = default;

    inline operator float() const noexcept { return float(int8_) / divisor_k; }
    inline operator f16_bits_t() const noexcept { return float(int8_) / divisor_k; }
    inline operator double() const noexcept { return double(int8_) / divisor_k; }
    inline explicit operator std::int8_t() const noexcept { return int8_; }
    inline explicit operator std::int16_t() const noexcept { return int8_; }
    inline explicit operator std::int32_t() const noexcept { return int8_; }
    inline explicit operator std::int64_t() const noexcept { return int8_; }

    inline f8_bits_t(float v) noexcept
        : int8_(usearch::clamp<std::int8_t>(static_cast<std::int8_t>(v * divisor_k), min_k, max_k)) {}
    inline f8_bits_t(double v) noexcept
        : int8_(usearch::clamp<std::int8_t>(static_cast<std::int8_t>(v * divisor_k), min_k, max_k)) {}
};

inline f16_bits_t::f16_bits_t(f8_bits_t v) noexcept : f16_bits_t(float(v)) {}

struct uuid_t {
    std::uint8_t octets[16];
};

template <typename callback_at> //
void multithreaded(std::size_t threads, std::size_t tasks, callback_at&& callback) {

    if (threads == 0)
        threads = std::thread::hardware_concurrency();
    if (threads == 1) {
        for (std::size_t task_idx = 0; task_idx < tasks; ++task_idx)
            callback(0, task_idx);
        return;
    }

    std::vector<std::thread> threads_pool;
    std::size_t tasks_per_thread = (tasks / threads) + ((tasks % threads) != 0);
    for (std::size_t thread_idx = 0; thread_idx != threads; ++thread_idx) {
        threads_pool.emplace_back([=]() {
            for (std::size_t task_idx = thread_idx * tasks_per_thread;
                 task_idx < (std::min)(tasks, thread_idx * tasks_per_thread + tasks_per_thread); ++task_idx)
                callback(thread_idx, task_idx);
        });
    }

    for (std::size_t thread_idx = 0; thread_idx != threads; ++thread_idx)
        threads_pool[thread_idx].join();
}

/**
 *  @brief Relies on `posix_memalign` for aligned memory allocations.
 */
template <typename element_at = char, std::size_t alignment_ak = 64> //
class aligned_allocator_gt {
  public:
    using value_type = element_at;
    using size_type = std::size_t;
    using pointer = element_at*;
    using const_pointer = element_at const*;
    template <typename other_element_at> struct rebind {
        using other = aligned_allocator_gt<other_element_at>;
    };

    pointer allocate(size_type length) const noexcept {
        void* result = nullptr;
        int status = posix_memalign(&result, alignment_ak, ceil2(length * sizeof(value_type)));
        return status == 0 ? (pointer)result : nullptr;
    }

    void deallocate(pointer begin, size_type) const noexcept { std::free(begin); }
};

using aligned_allocator_t = aligned_allocator_gt<>;

enum class accuracy_t {
    f32_k,
    f16_k,
    f64_k,
    f8_k,
};

inline char const* accuracy_name(accuracy_t accuracy) noexcept {
    switch (accuracy) {
    case accuracy_t::f32_k: return "f32";
    case accuracy_t::f16_k: return "f16";
    case accuracy_t::f64_k: return "f64";
    case accuracy_t::f8_k: return "f8";
    default: return "";
    }
}

inline bool str_equals(char const* begin, std::size_t len, char const* other_begin) noexcept {
    std::size_t other_len = strlen(other_begin);
    return len == other_len && strncmp(begin, other_begin, len) == 0;
}

inline accuracy_t accuracy_from_name(char const* name, std::size_t len) {
    accuracy_t accuracy;
    if (str_equals(name, len, "f32"))
        accuracy = accuracy_t::f32_k;
    else if (str_equals(name, len, "f64"))
        accuracy = accuracy_t::f64_k;
    else if (str_equals(name, len, "f16"))
        accuracy = accuracy_t::f16_k;
    else if (str_equals(name, len, "f8"))
        accuracy = accuracy_t::f8_k;
    else
        throw std::invalid_argument("Unknown type, choose: f32, f16, f64, f8");
    return accuracy;
}

template <typename index_at>
inline index_at index_from_name( //
    char const* name, std::size_t len, std::size_t dimensions, accuracy_t accuracy, config_t const& config) {

    if (str_equals(name, len, "l2_sq") || str_equals(name, len, "euclidean_sq")) {
        if (dimensions == 0)
            throw std::invalid_argument("The number of dimensions must be positive");
        return index_at::l2(dimensions, accuracy, config);
    } else if (str_equals(name, len, "ip") || str_equals(name, len, "inner") || str_equals(name, len, "dot")) {
        if (dimensions == 0)
            throw std::invalid_argument("The number of dimensions must be positive");
        return index_at::ip(dimensions, accuracy, config);
    } else if (str_equals(name, len, "cos") || str_equals(name, len, "angular")) {
        if (dimensions == 0)
            throw std::invalid_argument("The number of dimensions must be positive");
        return index_at::cos(dimensions, accuracy, config);
    } else if (str_equals(name, len, "haversine")) {
        if (dimensions != 2 && dimensions != 0)
            throw std::invalid_argument("The number of dimensions must be equal to two");
        return index_at::haversine(accuracy, config);
    } else
        throw std::invalid_argument("Unknown distance, choose: l2_sq, ip, cos, hamming, jaccard");
    return {};
}

enum class isa_t {
    auto_k,
    neon_k,
    sve_k,
    avx2_k,
    avx512_k,
};

inline char const* isa_name(isa_t isa) noexcept {
    switch (isa) {
    case isa_t::auto_k: return "auto";
    case isa_t::neon_k: return "neon";
    case isa_t::sve_k: return "sve";
    case isa_t::avx2_k: return "avx2";
    case isa_t::avx512_k: return "avx512";
    default: return "";
    }
}

inline std::size_t bytes_per_scalar(accuracy_t accuracy) noexcept {
    switch (accuracy) {
    case accuracy_t::f32_k: return 4;
    case accuracy_t::f16_k: return 2;
    case accuracy_t::f64_k: return 8;
    case accuracy_t::f8_k: return 1;
    default: return 0;
    }
}

inline bool supports_arm_sve() {
#if defined(__aarch64__)
#if __linux__
    unsigned long hwcaps = getauxval(AT_HWCAP);
    if (hwcaps & HWCAP_SVE)
        return true;
#endif
#endif
    return false;
}

template <typename from_scalar_at, typename to_scalar_at> struct cast_gt {
    bool operator()(byte_t const* input, std::size_t bytes_in_input, byte_t* output) noexcept {
        from_scalar_at const* typed_input = reinterpret_cast<from_scalar_at const*>(input);
        to_scalar_at* typed_output = reinterpret_cast<to_scalar_at*>(output);
        std::transform( //
            typed_input, typed_input + bytes_in_input / sizeof(from_scalar_at), typed_output,
            [](from_scalar_at from) { return to_scalar_at(from); });
        return true;
    }
};

template <> struct cast_gt<f32_t, f32_t> {
    bool operator()(byte_t const*, std::size_t, byte_t*) noexcept { return false; }
};

template <> struct cast_gt<f64_t, f64_t> {
    bool operator()(byte_t const*, std::size_t, byte_t*) noexcept { return false; }
};

template <> struct cast_gt<f16_bits_t, f16_bits_t> {
    bool operator()(byte_t const*, std::size_t, byte_t*) noexcept { return false; }
};

/**
 *  @brief  Oversimplified type-punned index for equidimensional floating-point
 *          vectors with automatic down-casting and hardware acceleration.
 */
template <typename label_at = std::int64_t, typename id_at = std::uint32_t> //
class auto_index_gt {
  public:
    using label_t = label_at;
    using id_t = id_at;
    using distance_t = punned_distance_t;

    using f32_t = float;
    using f64_t = double;

  private:
    /// @brief Schema: input buffer, bytes in input buffer, output buffer.
    using cast_t = std::function<bool(byte_t const*, std::size_t, byte_t*)>;
    /// @brief Punned index.
    using index_t = index_gt<punned_stateful_metric_t, label_t, id_t, byte_t>;
    /// @brief A type-punned metric and metadata about present isa support.
    struct metric_and_meta_t {
        punned_stateful_metric_t metric;
        isa_t acceleration;
    };

    std::size_t dimensions_ = 0;
    std::size_t casted_vector_bytes_ = 0;
    accuracy_t accuracy_ = accuracy_t::f32_k;
    isa_t acceleration_ = isa_t::auto_k;

    std::unique_ptr<index_t> index_;
    mutable std::vector<byte_t> cast_buffer_;
    struct casts_t {
        cast_t from_f8{};
        cast_t from_f16{};
        cast_t from_f32{};
        cast_t from_f64{};
    } casts_;

    punned_stateful_metric_t root_metric_;
    config_t root_config_;

<<<<<<< HEAD
    mutable std::vector<std::size_t> available_threads_;
    mutable std::mutex available_threads_mutex_;

  public:
    auto_index_gt() = default;
    auto_index_gt(auto_index_gt&& other)
        : dimensions_(other.dimensions_), casted_vector_bytes_(other.casted_vector_bytes_), accuracy_(other.accuracy_),
          acceleration_(other.acceleration_), index_(std::move(other.index_)),
          cast_buffer_(std::move(other.cast_buffer_)), casts_(std::move(other.casts_)),
          root_metric_(std::move(other.root_metric_)), root_config_(std::move(other.root_config_)),
          available_threads_(std::move(other.available_threads_)) {}
=======
    auto_index_gt() = default;

  public:
    auto_index_gt(auto_index_gt&& other) { swap(other); }

    auto_index_gt& operator=(auto_index_gt&& other) noexcept {
        swap(other);
        return *this;
    }

    void swap(auto_index_gt& other) noexcept {
        std::swap(dimensions_, other.dimensions_);
        std::swap(casted_vector_bytes_, other.casted_vector_bytes_);
        std::swap(accuracy_, other.accuracy_);
        std::swap(acceleration_, other.acceleration_);
        std::swap(index_, other.index_);
        std::swap(cast_buffer_, other.cast_buffer_);
        std::swap(casts_, other.casts_);
        std::swap(root_metric_, other.root_metric_);
        std::swap(root_config_, other.root_config_);
    }
>>>>>>> 1b8dcbdb

    std::size_t dimensions() const noexcept { return dimensions_; }
    std::size_t connectivity() const noexcept { return index_->connectivity(); }
    std::size_t size() const noexcept { return index_->size(); }
    std::size_t capacity() const noexcept { return index_->capacity(); }
    config_t const& config() const noexcept { return root_config_; }
    void clear() noexcept { return index_->clear(); }

    isa_t acceleration() const noexcept { return acceleration_; }
    std::size_t concurrency() const noexcept {
        return (std::min)(root_config_.max_threads_add, root_config_.max_threads_search);
    }

    void save(char const* path) const { index_->save(path); }
    void load(char const* path) { index_->load(path); }
    void view(char const* path) { index_->view(path); }
    void reserve(std::size_t capacity) { index_->reserve(capacity); }

    // clang-format off
    void add(label_t label, f16_bits_t const* vector) { return add(label, vector, true, casts_.from_f16); }
    void add(label_t label, f32_t const* vector) { return add(label, vector, true, casts_.from_f32); }
    void add(label_t label, f64_t const* vector) { return add(label, vector, true, casts_.from_f64); }

    void add(label_t label, f16_bits_t const* vector, std::size_t thread, bool copy) { return add(label, vector, thread, copy, casts_.from_f16); }
    void add(label_t label, f32_t const* vector, std::size_t thread, bool copy) { return add(label, vector, thread, copy, casts_.from_f32); }
    void add(label_t label, f64_t const* vector, std::size_t thread, bool copy) { return add(label, vector, thread, copy, casts_.from_f64); }

    std::size_t search(f16_bits_t const* vector, std::size_t wanted, label_t* matches, distance_t* distances) const { return search(vector, wanted, matches, distances, casts_.from_f16); }
    std::size_t search(f32_t const* vector, std::size_t wanted, label_t* matches, distance_t* distances) const { return search(vector, wanted, matches, distances, casts_.from_f32); }
    std::size_t search(f64_t const* vector, std::size_t wanted, label_t* matches, distance_t* distances) const { return search(vector, wanted, matches, distances, casts_.from_f64); }

    std::size_t search(f16_bits_t const* vector, std::size_t wanted, label_t* matches, distance_t* distances, std::size_t thread) const { return search(vector, wanted, matches, distances, thread, casts_.from_f16); }
    std::size_t search(f32_t const* vector, std::size_t wanted, label_t* matches, distance_t* distances, std::size_t thread) const { return search(vector, wanted, matches, distances, thread, casts_.from_f32); }
    std::size_t search(f64_t const* vector, std::size_t wanted, label_t* matches, distance_t* distances, std::size_t thread) const { return search(vector, wanted, matches, distances, thread, casts_.from_f64); }

    static auto_index_gt ip(std::size_t dimensions, accuracy_t accuracy = accuracy_t::f16_k, config_t config = {}) { return make(dimensions, accuracy, ip_metric(dimensions, accuracy), make_casts(accuracy), config); }
    static auto_index_gt l2(std::size_t dimensions, accuracy_t accuracy = accuracy_t::f16_k, config_t config = {}) { return make(dimensions, accuracy, l2_metric(dimensions, accuracy), make_casts(accuracy), config); }
    static auto_index_gt cos(std::size_t dimensions, accuracy_t accuracy = accuracy_t::f32_k, config_t config = {}) { return make(dimensions, accuracy, cos_metric(dimensions, accuracy), make_casts(accuracy), config); }
    static auto_index_gt haversine(accuracy_t accuracy = accuracy_t::f32_k, config_t config = {}) { return make(2, accuracy, haversine_metric(accuracy), make_casts(accuracy), config); }
    // clang-format on

    static auto_index_gt udf(                                    //
        std::size_t dimensions, punned_stateful_metric_t metric, //
        accuracy_t accuracy = accuracy_t::f32_k, config_t config = {}) {
        return make(dimensions, accuracy, {metric, isa_t::auto_k}, make_casts(accuracy), config);
    }

    auto_index_gt fork() const {
        auto_index_gt result;

        result.dimensions_ = dimensions_;
        result.accuracy_ = accuracy_;
        result.acceleration_ = acceleration_;
        result.casted_vector_bytes_ = casted_vector_bytes_;
        result.cast_buffer_ = cast_buffer_;
        result.casts_ = casts_;

        result.root_metric_ = root_metric_;
        result.root_config_ = root_config_;
        index_t* raw = (index_t*)aligned_alloc(64, sizeof(index_t));
        new (raw) index_t(root_config_, root_metric_);
        result.index_.reset(raw);

        return result;
    }

  private:
    struct thread_lock_t {
        auto_index_gt& parent;
        std::size_t thread_id;

        ~thread_lock_t() { parent.thread_unlock(thread_id); }
    };

    thread_lock_t thread_lock() const {
        available_threads_mutex_.lock();
        std::size_t thread_id = available_threads_.back();
        available_threads_.pop_back();
        available_threads_mutex_.unlock();
        return {*this, thread_id};
    }

    void thread_unlock(std::size_t thread_id) const {
        available_threads_mutex_.lock();
        available_threads_.push_back(thread_id);
        available_threads_mutex_.unlock();
    }

    template <typename scalar_at>
    void add(label_t label, scalar_at const* vector, std::size_t thread, bool copy, cast_t const& cast) {
        byte_t const* vector_data = reinterpret_cast<byte_t const*>(vector);
        std::size_t vector_bytes = dimensions_ * sizeof(scalar_at);

        byte_t* casted_data = cast_buffer_.data() + casted_vector_bytes_ * thread;
        bool casted = cast(vector_data, casted_vector_bytes_, casted_data);
        if (casted)
            vector_data = casted_data, vector_bytes = casted_vector_bytes_, copy = true;

        index_->add(label, {vector_data, vector_bytes}, thread, copy);
    }

    template <typename scalar_at>
    std::size_t search(                              //
        scalar_at const* vector, std::size_t wanted, //
        label_t* matches, distance_t* distances,     //
        std::size_t thread, cast_t const& cast) const {

        byte_t const* vector_data = reinterpret_cast<byte_t const*>(vector);
        std::size_t vector_bytes = dimensions_ * sizeof(scalar_at);

        byte_t* casted_data = cast_buffer_.data() + casted_vector_bytes_ * thread;
        bool casted = cast(vector_data, casted_vector_bytes_, casted_data);
        if (casted)
            vector_data = casted_data, vector_bytes = casted_vector_bytes_;

        return index_->search({vector_data, vector_bytes}, wanted, matches, distances, thread);
    }

    template <typename scalar_at> void add(label_t label, scalar_at const* vector, bool copy, cast_t const& cast) {
        thread_lock_t lock = thread_lock();
        return add(label, vector, lock.thread_id, copy, cast);
    }

    template <typename scalar_at>
    std::size_t search(                              //
        scalar_at const* vector, std::size_t wanted, //
        label_t* matches, distance_t* distances,     //
        cast_t const& cast) const {
        thread_lock_t lock = thread_lock();
        return search(vector, wanted, matches, distances, lock.thread_id, cast);
    }

    static auto_index_gt make(                            //
        std::size_t dimensions, accuracy_t accuracy,      //
        metric_and_meta_t metric_and_meta, casts_t casts, //
        config_t config) {

<<<<<<< HEAD
        std::size_t hardware_threads = std::thread::hardware_concurrency();
        config.max_threads_add = config.max_threads_add ? config.max_threads_add : hardware_threads;
        config.max_threads_search = config.max_threads_search ? config.max_threads_search : hardware_threads;
        std::size_t max_threads = std::max(config.max_threads_add, config.max_threads_search);
=======
        std::size_t max_threads = (std::max)(config.max_threads_add, config.max_threads_search);
>>>>>>> 1b8dcbdb
        auto_index_gt result;
        result.dimensions_ = dimensions;
        result.accuracy_ = accuracy;
        result.casted_vector_bytes_ = bytes_per_scalar(accuracy) * dimensions;
        result.cast_buffer_.resize(max_threads * result.casted_vector_bytes_);
        result.casts_ = casts;
        result.acceleration_ = metric_and_meta.acceleration;
        result.root_metric_ = metric_and_meta.metric;
        result.root_config_ = config;
<<<<<<< HEAD
        result.available_threads_.resize(max_threads);
        std::iota(result.available_threads_.begin(), result.available_threads_.end());
=======

        // Availible since C11, but only C++17, so we use the C version.
        index_t* raw = (index_t*)aligned_alloc(64, sizeof(index_t));
        new (raw) index_t(config, metric_and_meta.metric);
        result.index_.reset(raw);
>>>>>>> 1b8dcbdb
        return result;
    }

    template <typename to_scalar_at> static casts_t make_casts() {
        casts_t result;
        result.from_f8 = cast_gt<f8_bits_t, to_scalar_at>{};
        result.from_f16 = cast_gt<f16_bits_t, to_scalar_at>{};
        result.from_f32 = cast_gt<f32_t, to_scalar_at>{};
        result.from_f64 = cast_gt<f64_t, to_scalar_at>{};
        return result;
    }

    static casts_t make_casts(accuracy_t accuracy) {
        switch (accuracy) {
        case accuracy_t::f64_k: return make_casts<f64_t>();
        case accuracy_t::f32_k: return make_casts<f32_t>();
        case accuracy_t::f16_k: return make_casts<f16_bits_t>();
        case accuracy_t::f8_k: return make_casts<f8_bits_t>();
        default: return {};
        }
    }

    template <typename scalar_at, typename typed_at> //
    static punned_stateful_metric_t pun_metric(typed_at metric) {
        return [=](byte_t const* a, byte_t const* b, std::size_t bytes, std::size_t) noexcept -> float {
            return metric((scalar_at const*)a, (scalar_at const*)b, bytes / sizeof(scalar_at));
        };
    }

    static metric_and_meta_t ip_metric_f32(std::size_t dimensions) {
        (void)dimensions;
#if defined(USEARCH_USE_SIMD)
#if defined(__x86_64__)
        if (dimensions % 4 == 0)
            return {
                pun_metric<simsimd_f32_t>([](simsimd_f32_t const* a, simsimd_f32_t const* b, size_t d) noexcept {
                    return 1.f - simsimd_dot_f32x4avx2(a, b, d);
                }),
                isa_t::avx2_k,
            };
#elif defined(__aarch64__)
        if (supports_arm_sve())
            return {
                pun_metric<simsimd_f32_t>([](simsimd_f32_t const* a, simsimd_f32_t const* b, size_t d) noexcept {
                    return 1.f - simsimd_dot_f32sve(a, b, d);
                }),
                isa_t::sve_k,
            };
        if (dimensions % 4 == 0)
            return {
                pun_metric<simsimd_f32_t>([](simsimd_f32_t const* a, simsimd_f32_t const* b, size_t d) noexcept {
                    return 1.f - simsimd_dot_f32x4neon(a, b, d);
                }),
                isa_t::neon_k,
            };
#endif
#endif
        return {pun_metric<f32_t>(ip_gt<f32_t>{}), isa_t::auto_k};
    }

    static metric_and_meta_t ip_metric_f16(std::size_t dimensions) {
        (void)dimensions;
#if defined(USEARCH_USE_SIMD)
#if defined(__x86_64__)
        if (dimensions % 32 == 0)
            return {
                pun_metric<simsimd_f16_t>([](simsimd_f16_t const* a, simsimd_f16_t const* b, size_t d) noexcept {
                    return 1.f - simsimd_dot_f16x16avx512(a, b, d);
                }),
                isa_t::avx512_k,
            };
#elif defined(__aarch64__)
        if (supports_arm_sve())
            return {
                pun_metric<simsimd_f16_t>([](simsimd_f16_t const* a, simsimd_f16_t const* b, size_t d) noexcept {
                    return 1.f - simsimd_dot_f16sve(a, b, d);
                }),
                isa_t::sve_k,
            };
        if (dimensions % 8 == 0)
            return {
                pun_metric<simsimd_f16_t>([](simsimd_f16_t const* a, simsimd_f16_t const* b, size_t d) noexcept {
                    return 1.f - simsimd_dot_f16x8neon(a, b, d);
                }),
                isa_t::neon_k,
            };
#endif
#endif
        return {pun_metric<f16_bits_t>(ip_gt<f16_bits_t, f32_t>{}), isa_t::auto_k};
    }

    static metric_and_meta_t ip_metric(std::size_t dimensions, accuracy_t accuracy) {
        switch (accuracy) {
            // The tow most common numeric types for the most common metric have  afew optimized versions:
        case accuracy_t::f16_k: return ip_metric_f16(dimensions);
        case accuracy_t::f32_k: return ip_metric_f32(dimensions);
        case accuracy_t::f8_k: return {pun_metric<f8_bits_t>(ip_gt<f8_bits_t, f32_t>{}), isa_t::auto_k};
        case accuracy_t::f64_k: return {pun_metric<f64_t>(ip_gt<f64_t>{}), isa_t::auto_k};
        default: return {};
        }
    }

    static metric_and_meta_t l2_metric(std::size_t, accuracy_t accuracy) {
        switch (accuracy) {
        case accuracy_t::f8_k: return {pun_metric<f8_bits_t>(l2sq_gt<f8_bits_t, f32_t>{}), isa_t::auto_k};
        case accuracy_t::f16_k: return {pun_metric<f16_bits_t>(l2sq_gt<f16_bits_t, f32_t>{}), isa_t::auto_k};
        case accuracy_t::f32_k: return {pun_metric<f32_t>(l2sq_gt<f32_t>{}), isa_t::auto_k};
        case accuracy_t::f64_k: return {pun_metric<f64_t>(l2sq_gt<f64_t>{}), isa_t::auto_k};
        default: return {};
        }
    }

    static metric_and_meta_t cos_metric(std::size_t, accuracy_t accuracy) {
        switch (accuracy) {
        case accuracy_t::f8_k: return {pun_metric<f8_bits_t>(cos_gt<f8_bits_t, f32_t>{}), isa_t::auto_k};
        case accuracy_t::f16_k: return {pun_metric<f16_bits_t>(cos_gt<f16_bits_t, f32_t>{}), isa_t::auto_k};
        case accuracy_t::f32_k: return {pun_metric<f32_t>(cos_gt<f32_t>{}), isa_t::auto_k};
        case accuracy_t::f64_k: return {pun_metric<f64_t>(cos_gt<f64_t>{}), isa_t::auto_k};
        default: return {};
        }
    }

    static metric_and_meta_t haversine_metric(accuracy_t accuracy) {
        switch (accuracy) {
        case accuracy_t::f8_k: return {pun_metric<f8_bits_t>(haversine_gt<f8_bits_t, f32_t>{}), isa_t::auto_k};
        case accuracy_t::f16_k: return {pun_metric<f16_bits_t>(haversine_gt<f16_bits_t, f32_t>{}), isa_t::auto_k};
        case accuracy_t::f32_k: return {pun_metric<f32_t>(haversine_gt<f32_t>{}), isa_t::auto_k};
        case accuracy_t::f64_k: return {pun_metric<f64_t>(haversine_gt<f64_t>{}), isa_t::auto_k};
        default: return {};
        }
    }
};

using auto_index_t = auto_index_gt<std::int64_t, std::uint32_t>;
using auto_index_big_t = auto_index_gt<uuid_t, uint40_t>;

} // namespace usearch
} // namespace unum<|MERGE_RESOLUTION|>--- conflicted
+++ resolved
@@ -1,25 +1,18 @@
 #pragma once
-<<<<<<< HEAD
+
+#if defined(WIN32) || defined(_WIN32) || defined(__WIN32__) || defined(__NT__)
+#define _USE_MATH_DEFINES
+
+#define WINDOWS
+#endif
+
+#include <stdlib.h> // `aligned_alloc`
+
 #include <functional> // `std::function`
 #include <numeric>    // `std::iota`
 #include <stdexcept>  // `std::invalid_argument`
 #include <thread>     // `std::thread`
 #include <vector>     // `std::vector`
-=======
-
-#if defined(WIN32) || defined(_WIN32) || defined(__WIN32__) || defined(__NT__)
-#define _USE_MATH_DEFINES
-
-#define WINDOWS
-#endif
-
-#include <stdlib.h> // `aligned_alloc`
-
-#include <functional>
-#include <stdexcept> // `std::invalid_argument`
-#include <thread>
-#include <vector>
->>>>>>> 1b8dcbdb
 
 #if __linux__
 #include <sys/auxv.h>
@@ -398,24 +391,12 @@
     punned_stateful_metric_t root_metric_;
     config_t root_config_;
 
-<<<<<<< HEAD
     mutable std::vector<std::size_t> available_threads_;
     mutable std::mutex available_threads_mutex_;
 
   public:
     auto_index_gt() = default;
-    auto_index_gt(auto_index_gt&& other)
-        : dimensions_(other.dimensions_), casted_vector_bytes_(other.casted_vector_bytes_), accuracy_(other.accuracy_),
-          acceleration_(other.acceleration_), index_(std::move(other.index_)),
-          cast_buffer_(std::move(other.cast_buffer_)), casts_(std::move(other.casts_)),
-          root_metric_(std::move(other.root_metric_)), root_config_(std::move(other.root_config_)),
-          available_threads_(std::move(other.available_threads_)) {}
-=======
-    auto_index_gt() = default;
-
-  public:
     auto_index_gt(auto_index_gt&& other) { swap(other); }
-
     auto_index_gt& operator=(auto_index_gt&& other) noexcept {
         swap(other);
         return *this;
@@ -431,8 +412,8 @@
         std::swap(casts_, other.casts_);
         std::swap(root_metric_, other.root_metric_);
         std::swap(root_config_, other.root_config_);
-    }
->>>>>>> 1b8dcbdb
+        std::swap(available_threads_, other.available_threads_);
+    }
 
     std::size_t dimensions() const noexcept { return dimensions_; }
     std::size_t connectivity() const noexcept { return index_->connectivity(); }
@@ -570,14 +551,10 @@
         metric_and_meta_t metric_and_meta, casts_t casts, //
         config_t config) {
 
-<<<<<<< HEAD
         std::size_t hardware_threads = std::thread::hardware_concurrency();
         config.max_threads_add = config.max_threads_add ? config.max_threads_add : hardware_threads;
         config.max_threads_search = config.max_threads_search ? config.max_threads_search : hardware_threads;
-        std::size_t max_threads = std::max(config.max_threads_add, config.max_threads_search);
-=======
         std::size_t max_threads = (std::max)(config.max_threads_add, config.max_threads_search);
->>>>>>> 1b8dcbdb
         auto_index_gt result;
         result.dimensions_ = dimensions;
         result.accuracy_ = accuracy;
@@ -587,16 +564,15 @@
         result.acceleration_ = metric_and_meta.acceleration;
         result.root_metric_ = metric_and_meta.metric;
         result.root_config_ = config;
-<<<<<<< HEAD
+
+        // Fill the thread IDs.
         result.available_threads_.resize(max_threads);
         std::iota(result.available_threads_.begin(), result.available_threads_.end());
-=======
 
         // Availible since C11, but only C++17, so we use the C version.
         index_t* raw = (index_t*)aligned_alloc(64, sizeof(index_t));
         new (raw) index_t(config, metric_and_meta.metric);
         result.index_.reset(raw);
->>>>>>> 1b8dcbdb
         return result;
     }
 
